--- conflicted
+++ resolved
@@ -1,334 +1,327 @@
-﻿using System;
-using System.Collections.Generic;
-using System.ComponentModel.Design;
-using System.Globalization;
-using System.Runtime.InteropServices;
-using System.Windows;
-using EnvDTE;
-using EnvDTE80;
-using log4net;
-using Microsoft;
-using Microsoft.VisualStudio.ComponentModelHost;
-using Microsoft.VisualStudio.Shell;
-using Microsoft.VisualStudio.Shell.Interop;
-using Microsoft.VisualStudio.Text;
-using Microsoft.VisualStudio.Text.Classification;
-using Microsoft.VisualStudio.Utilities;
-using Microsoft.VisualStudioTools;
-using Microsoft.VisualStudioTools.Navigation;
-using PowerShellTools.Classification;
-using PowerShellTools.Commands;
-using PowerShellTools.Common.ServiceManagement.IntelliSenseContract;
-using PowerShellTools.DebugEngine;
-using PowerShellTools.Diagnostics;
-using PowerShellTools.LanguageService;
-using PowerShellTools.Project;
-using PowerShellTools.ServiceManagement;
-using Engine = PowerShellTools.DebugEngine.Engine;
-<<<<<<< HEAD
-using System.IO;
-using PowerShellTools.Common.ServiceManagement.DebuggingContract;
-=======
->>>>>>> 7dadd823
-
-namespace PowerShellTools
-{
-    /// <summary>
-    /// This is the class that implements the package exposed by this assembly.
-    ///
-    /// The minimum requirement for a class to be considered a valid package for Visual Studio
-    /// is to implement the IVsPackage interface and register itself with the shell.
-    /// This package uses the helper classes defined inside the Managed Package Framework (MPF)
-    /// to do it: it derives from the Package class that provides the implementation of the 
-    /// IVsPackage interface and uses the registration attributes defined in the framework to 
-    /// register itself and its components with the shell.
-    /// </summary>
-    // This attribute tells the PkgDef creation utility (CreatePkgDef.exe) that this class is
-    // a package.
-    [PackageRegistration(UseManagedResourcesOnly = true)]
-    // This attribute is used to register the information needed to show this package
-    // in the Help/About dialog of Visual Studio.
-    [InstalledProductRegistration("#110", "#112", "1.0", IconResourceID = 400)]
-    [ProvideAutoLoad(UIContextGuids.NoSolution)]
-    [ProvideAutoLoad(UIContextGuids.SolutionExists)]
-    [ProvideLanguageService(typeof(PowerShellLanguageInfo), "PowerShell", 101, ShowDropDownOptions = true,
-        EnableCommenting = true)]
-    // This attribute is needed to let the shell know that this package exposes some menus.
-    [ProvideMenuResource("Menus.ctmenu", 1)]
-    // This attribute registers a tool window exposed by this package.
-    //[ProvideEditorExtension(typeof(EditorFactory), ".xml", 50,
-    //         ProjectGuid = "{A2FE74E1-B743-11d0-AE1A-00A0C90FFFC3}",
-    //         TemplateDir = "Templates",
-    //         NameResourceID = 105,
-    //         DefaultName = "CustomEditor")]
-    [ProvideKeyBindingTable(GuidList.guidCustomEditorEditorFactoryString, 102)]
-    [Guid(GuidList.PowerShellToolsPackageGuid)]
-    //[ProvideObject(typeof (PowerShellGeneralPropertyPage))]
-    [ProvideObject(typeof(PowerShellModulePropertyPage))]
-    [ProvideObject(typeof(PowerShellDebugPropertyPage))]
-    [Microsoft.VisualStudio.Shell.ProvideDebugEngine("{43ACAB74-8226-4920-B489-BFCF05372437}", "PowerShell",
-        PortSupplier = "{708C1ECA-FF48-11D2-904F-00C04FA302A1}",
-        ProgramProvider = "{08F3B557-C153-4F6C-8745-227439E55E79}", Attach = true,
-        CLSID = "{C7F9F131-53AB-4FD0-8517-E54D124EA392}")]
-    [Clsid(Clsid = "{C7F9F131-53AB-4FD0-8517-E54D124EA392}", Assembly = "PowerGuiVsx.Core.DebugEngine",
-        Class = "PowerGuiVsx.Core.DebugEngine.Engine")]
-    [Clsid(Clsid = "{08F3B557-C153-4F6C-8745-227439E55E79}", Assembly = "PowerGuiVsx.Core.DebugEngine",
-        Class = "PowerGuiVsx.Core.DebugEngine.ScriptProgramProvider")]
-    [Microsoft.VisualStudioTools.ProvideDebugEngine("PowerShell", typeof(ScriptProgramProvider), typeof(Engine),
-        "{43ACAB74-8226-4920-B489-BFCF05372437}")]
-    [ProvideIncompatibleEngineInfo("{92EF0900-2251-11D2-B72E-0000F87572EF}")]
-    //[ProvideIncompatibleEngineInfo("{449EC4CC-30D2-4032-9256-EE18EB41B62B}")]
-    //[ProvideIncompatibleEngineInfo("{449EC4CC-30D2-4032-9256-EE18EB41B62B}")]
-    [ProvideIncompatibleEngineInfo("{F200A7E7-DEA5-11D0-B854-00A0244A1DE2}")]
-    [ProvideOptionPage(typeof(GeneralDialogPage), "PowerShell Tools", "General", 101, 106, true)]
-    [ProvideOptionPage(typeof(DiagnosticsDialogPage), "PowerShell Tools", "Diagnostics", 101, 106, true)]
-    [ProvideDiffSupportedContentType(".ps1;.psm1;.psd1", ";")]
-    [ProvideLanguageExtension(typeof(PowerShellLanguageInfo), ".ps1")]
-    [ProvideLanguageExtension(typeof(PowerShellLanguageInfo), ".psm1")]
-    [ProvideLanguageExtension(typeof(PowerShellLanguageInfo), ".psd1")]
-    [ProvideLanguageCodeExpansion(
-         typeof(PowerShellLanguageInfo),
-         "PowerShell",          // Name of language used as registry key
-         0,                               // Resource ID of localized name of language service
-         "PowerShell",        // Name of Language attribute in snippet template
-         @"%TestDocs%\Code Snippets\PowerShel\SnippetsIndex.xml",  // Path to snippets index
-         SearchPaths = @"%TestDocs%\Code Snippets\PowerShell\")]    // Path to snippets
-    public sealed class PowerShellToolsPackage : CommonPackage
-    {
-        private static readonly ILog Log = LogManager.GetLogger(typeof(PowerShellToolsPackage));
-        private static IPowershellIntelliSenseService _intelliSenseService;
-
-        /// <summary>
-        /// Default constructor of the package.
-        /// Inside this method you can place any initialization code that does not require 
-        /// any Visual Studio service because at this point the package object is created but 
-        /// not sited yet inside Visual Studio environment. The place to do all the other 
-        /// initialization is the Initialize method.
-        /// </summary>
-        public PowerShellToolsPackage()
-        {
-            Log.Info(string.Format(CultureInfo.CurrentCulture, "Entering constructor for: {0}", this));
-            Instance = this;
-            _commands = new Dictionary<ICommand, MenuCommand>();
-        }
-
-        private ITextBufferFactoryService _textBufferFactoryService;
-        private static Dictionary<ICommand, MenuCommand> _commands;
-        private static GotoDefinitionCommand _gotoDefinitionCommand;
-        private VisualStudioEvents _visualStudioEvents;
-
-        /// <summary>
-        /// Returns the PowerShell host for the package.
-        /// </summary>
-        internal static ScriptDebugger Debugger { get; private set; }
-
-        /// <summary>
-        /// Returns the current package instance.
-        /// </summary>
-        public static PowerShellToolsPackage Instance { get; private set; }
-
-        public static IPowershellIntelliSenseService IntelliSenseService
-        {
-            get
-            {
-                return ConnectionManager.PowershellIntelliSenseSerivce;
-            }
-        }
-
-        public static IPowershellDebuggingService DebuggingService { get; private set; }
-
-        public new object GetService(Type type)
-        {
-            return base.GetService(type);
-        }
-
-        public override Type GetLibraryManagerType()
-        {
-            return null;
-        }
-
-        internal override LibraryManager CreateLibraryManager(CommonPackage package)
-        {
-            throw new NotImplementedException();
-        }
-
-        public override bool IsRecognizedFile(string filename)
-        {
-            throw new NotImplementedException();
-        }
-
-        private void RefreshCommands(params ICommand[] commands)
-        {
-            // Add our command handlers for menu (commands must exist in the .vsct file)
-            var mcs = GetService(typeof(IMenuCommandService)) as OleMenuCommandService;
-            if (null != mcs)
-            {
-                foreach (var command in commands)
-                {
-                    var menuCommand = new OleMenuCommand(command.Execute, command.CommandId);
-                    menuCommand.BeforeQueryStatus += command.QueryStatus;
-                    mcs.AddCommand(menuCommand);
-                    _commands[command] = menuCommand;
-                }
-            }
-        }
-
-        private void InitializeInternal()
-        {
-            var page = (DiagnosticsDialogPage)GetDialogPage(typeof(DiagnosticsDialogPage));
-
-            if (page.EnableDiagnosticLogging)
-            {
-                DiagnosticConfiguration.EnableDiagnostics();
-            }
-
-            Log.Info(string.Format(CultureInfo.CurrentCulture, "Entering Initialize() of: {0}", this));
-            base.Initialize();
-
-            var langService = new PowerShellLanguageInfo(this);
-            ((IServiceContainer)this).AddService(langService.GetType(), langService, true);
-
-            var componentModel = (IComponentModel)GetGlobalService(typeof(SComponentModel));
-            _textBufferFactoryService = componentModel.GetService<ITextBufferFactoryService>();
-            EditorImports.ClassificationTypeRegistryService = componentModel.GetService<IClassificationTypeRegistryService>();
-            EditorImports.ClassificationFormatMap = componentModel.GetService<IClassificationFormatMapService>();
-            _visualStudioEvents = componentModel.GetService<VisualStudioEvents>();
-
-            _visualStudioEvents.SettingsChanged += _visualStudioEvents_SettingsChanged;
-
-            if (_textBufferFactoryService != null)
-            {
-                _textBufferFactoryService.TextBufferCreated += TextBufferFactoryService_TextBufferCreated;
-            }
-
-            EstablishProcessConnection();   
-            InitializePowerShellHost();
-<<<<<<< HEAD
-            
-=======
-            EstablishServiceConnection();
-
->>>>>>> 7dadd823
-            _gotoDefinitionCommand = new GotoDefinitionCommand();
-            RefreshCommands(new ExecuteSelectionCommand(),
-                            new ExecuteAsScriptCommand(),
-                            _gotoDefinitionCommand,
-                            new PrettyPrintCommand(Debugger.Runspace),
-                            new OpenDebugReplCommand());
-        }
-
-        /// <summary>
-        /// Initialization of the package; this method is called right after the package is sited, so this is the place
-        /// where you can put all the initialization code that rely on services provided by VisualStudio.
-        /// </summary>
-        protected override void Initialize()
-        {
-            try
-            {
-                InitializeInternal();
-            }
-            catch (Exception ex)
-            {
-                MessageBox.Show("Failed to initialize PowerShell Tools for Visual Studio." + ex,
-                    "PowerShell Tools for Visual Studio Error", MessageBoxButton.OK, MessageBoxImage.Error);
-            }
-        }
-
-        private IContentType _contentType;
-        public IContentType ContentType
-        {
-            get
-            {
-                if (_contentType == null)
-                {
-                    _contentType = ComponentModel.GetService<IContentTypeRegistryService>().GetContentType(PowerShellConstants.LanguageName);
-                }
-                return _contentType;
-            }
-        }
-
-        void _visualStudioEvents_SettingsChanged(object sender, DialogPage e)
-        {
-            if (e is DiagnosticsDialogPage)
-            {
-                var page = (DiagnosticsDialogPage)e;
-                if (page.EnableDiagnosticLogging)
-                {
-                    DiagnosticConfiguration.EnableDiagnostics();
-                }
-                else
-                {
-                    DiagnosticConfiguration.DisableDiagnostics();
-                }
-            }
-        }
-
-        private static void TextBufferFactoryService_TextBufferCreated(object sender, TextBufferCreatedEventArgs e)
-        {
-            e.TextBuffer.ContentTypeChanged += TextBuffer_ContentTypeChanged;
-
-            if (e.TextBuffer.ContentType.IsOfType("PowerShell"))
-            {
-                var psts = new PowerShellTokenizationService(e.TextBuffer);
-                _gotoDefinitionCommand.AddTextBuffer(e.TextBuffer);
-                e.TextBuffer.ChangedLowPriority += (o, args) => psts.StartTokenization();
-                e.TextBuffer.Properties.AddProperty("HasTokenizer", true);
-            }
-        }
-
-        static void TextBuffer_ContentTypeChanged(object sender, ContentTypeChangedEventArgs e)
-        {
-            var buffer = sender as ITextBuffer;
-            if (buffer == null) return;
-
-            if (e.AfterContentType.IsOfType("PowerShell") && !buffer.Properties.ContainsProperty("HasTokenizer"))
-            {
-                var psts = new PowerShellTokenizationService(buffer);
-                _gotoDefinitionCommand.AddTextBuffer(buffer);
-                buffer.ChangedLowPriority += (o, args) => psts.StartTokenization();
-                buffer.Properties.AddProperty("HasTokenizer", true);
-            }
-        }
-
-        /// <summary>
-        /// Initialize the PowerShell host.
-        /// </summary>
-        private void InitializePowerShellHost()
-        {
-            var page = (GeneralDialogPage)GetDialogPage(typeof(GeneralDialogPage));
-
-            Log.Info("InitializePowerShellHost");
-
-            Debugger = new ScriptDebugger(page.OverrideExecutionPolicyConfiguration, (DTE2)GetService(typeof(DTE)));
-            Debugger.HostUi.OutputProgress = (label, percentage) =>
-            {
-                Log.DebugFormat("Output progress: {0} {1}", label, percentage);
-                var statusBar = (IVsStatusbar)GetService(typeof(SVsStatusbar));
-                uint cookie = 0;
-                statusBar.Progress(ref cookie, 1, label, (uint)percentage, 100);
-
-                if (percentage == 100)
-                {
-                    statusBar.Progress(ref cookie, 1, "", 0, 0);
-                }
-            };
-        }
-
-        private void EstablishServiceConnection()
-        {
-<<<<<<< HEAD
-            var connectionManager = new ConnectionManager();
-            IntelliSenseService = connectionManager.PowershellIntelliSenseServiceChannel;
-            DebuggingService = connectionManager.PowershellDebuggingServiceChannel;
-=======
-            // This is for triggering the initialization so that first IntelliSense trigger won't take too long.
-            var firstTrigger = ConnectionManager.PowershellIntelliSenseSerivce;
->>>>>>> 7dadd823
-        }
-
-        public T GetDialogPage<T>() where T : DialogPage
-        {
-            return (T)GetDialogPage(typeof(T));
-        }
-    }
-}
+﻿using System;
+using System.Collections.Generic;
+using System.ComponentModel.Design;
+using System.Globalization;
+using System.Runtime.InteropServices;
+using System.Windows;
+using EnvDTE;
+using EnvDTE80;
+using log4net;
+using Microsoft;
+using Microsoft.VisualStudio.ComponentModelHost;
+using Microsoft.VisualStudio.Shell;
+using Microsoft.VisualStudio.Shell.Interop;
+using Microsoft.VisualStudio.Text;
+using Microsoft.VisualStudio.Text.Classification;
+using Microsoft.VisualStudio.Utilities;
+using Microsoft.VisualStudioTools;
+using Microsoft.VisualStudioTools.Navigation;
+using PowerShellTools.Classification;
+using PowerShellTools.Commands;
+using PowerShellTools.Common.ServiceManagement.IntelliSenseContract;
+using PowerShellTools.DebugEngine;
+using PowerShellTools.Diagnostics;
+using PowerShellTools.LanguageService;
+using PowerShellTools.Project;
+using PowerShellTools.ServiceManagement;
+using Engine = PowerShellTools.DebugEngine.Engine;
+using System.IO;
+using PowerShellTools.Common.ServiceManagement.DebuggingContract;
+
+namespace PowerShellTools
+{
+    /// <summary>
+    /// This is the class that implements the package exposed by this assembly.
+    ///
+    /// The minimum requirement for a class to be considered a valid package for Visual Studio
+    /// is to implement the IVsPackage interface and register itself with the shell.
+    /// This package uses the helper classes defined inside the Managed Package Framework (MPF)
+    /// to do it: it derives from the Package class that provides the implementation of the 
+    /// IVsPackage interface and uses the registration attributes defined in the framework to 
+    /// register itself and its components with the shell.
+    /// </summary>
+    // This attribute tells the PkgDef creation utility (CreatePkgDef.exe) that this class is
+    // a package.
+    [PackageRegistration(UseManagedResourcesOnly = true)]
+    // This attribute is used to register the information needed to show this package
+    // in the Help/About dialog of Visual Studio.
+    [InstalledProductRegistration("#110", "#112", "1.0", IconResourceID = 400)]
+    [ProvideAutoLoad(UIContextGuids.NoSolution)]
+    [ProvideAutoLoad(UIContextGuids.SolutionExists)]
+    [ProvideLanguageService(typeof(PowerShellLanguageInfo), "PowerShell", 101, ShowDropDownOptions = true,
+        EnableCommenting = true)]
+    // This attribute is needed to let the shell know that this package exposes some menus.
+    [ProvideMenuResource("Menus.ctmenu", 1)]
+    // This attribute registers a tool window exposed by this package.
+    //[ProvideEditorExtension(typeof(EditorFactory), ".xml", 50,
+    //         ProjectGuid = "{A2FE74E1-B743-11d0-AE1A-00A0C90FFFC3}",
+    //         TemplateDir = "Templates",
+    //         NameResourceID = 105,
+    //         DefaultName = "CustomEditor")]
+    [ProvideKeyBindingTable(GuidList.guidCustomEditorEditorFactoryString, 102)]
+    [Guid(GuidList.PowerShellToolsPackageGuid)]
+    //[ProvideObject(typeof (PowerShellGeneralPropertyPage))]
+    [ProvideObject(typeof(PowerShellModulePropertyPage))]
+    [ProvideObject(typeof(PowerShellDebugPropertyPage))]
+    [Microsoft.VisualStudio.Shell.ProvideDebugEngine("{43ACAB74-8226-4920-B489-BFCF05372437}", "PowerShell",
+        PortSupplier = "{708C1ECA-FF48-11D2-904F-00C04FA302A1}",
+        ProgramProvider = "{08F3B557-C153-4F6C-8745-227439E55E79}", Attach = true,
+        CLSID = "{C7F9F131-53AB-4FD0-8517-E54D124EA392}")]
+    [Clsid(Clsid = "{C7F9F131-53AB-4FD0-8517-E54D124EA392}", Assembly = "PowerGuiVsx.Core.DebugEngine",
+        Class = "PowerGuiVsx.Core.DebugEngine.Engine")]
+    [Clsid(Clsid = "{08F3B557-C153-4F6C-8745-227439E55E79}", Assembly = "PowerGuiVsx.Core.DebugEngine",
+        Class = "PowerGuiVsx.Core.DebugEngine.ScriptProgramProvider")]
+    [Microsoft.VisualStudioTools.ProvideDebugEngine("PowerShell", typeof(ScriptProgramProvider), typeof(Engine),
+        "{43ACAB74-8226-4920-B489-BFCF05372437}")]
+    [ProvideIncompatibleEngineInfo("{92EF0900-2251-11D2-B72E-0000F87572EF}")]
+    //[ProvideIncompatibleEngineInfo("{449EC4CC-30D2-4032-9256-EE18EB41B62B}")]
+    //[ProvideIncompatibleEngineInfo("{449EC4CC-30D2-4032-9256-EE18EB41B62B}")]
+    [ProvideIncompatibleEngineInfo("{F200A7E7-DEA5-11D0-B854-00A0244A1DE2}")]
+    [ProvideOptionPage(typeof(GeneralDialogPage), "PowerShell Tools", "General", 101, 106, true)]
+    [ProvideOptionPage(typeof(DiagnosticsDialogPage), "PowerShell Tools", "Diagnostics", 101, 106, true)]
+    [ProvideDiffSupportedContentType(".ps1;.psm1;.psd1", ";")]
+    [ProvideLanguageExtension(typeof(PowerShellLanguageInfo), ".ps1")]
+    [ProvideLanguageExtension(typeof(PowerShellLanguageInfo), ".psm1")]
+    [ProvideLanguageExtension(typeof(PowerShellLanguageInfo), ".psd1")]
+    [ProvideLanguageCodeExpansion(
+         typeof(PowerShellLanguageInfo),
+         "PowerShell",          // Name of language used as registry key
+         0,                               // Resource ID of localized name of language service
+         "PowerShell",        // Name of Language attribute in snippet template
+         @"%TestDocs%\Code Snippets\PowerShel\SnippetsIndex.xml",  // Path to snippets index
+         SearchPaths = @"%TestDocs%\Code Snippets\PowerShell\")]    // Path to snippets
+    public sealed class PowerShellToolsPackage : CommonPackage
+    {
+        private static readonly ILog Log = LogManager.GetLogger(typeof(PowerShellToolsPackage));
+        private static IPowershellIntelliSenseService _intelliSenseService;
+        private static IPowershellDebuggingService _debuggingService;
+
+        /// <summary>
+        /// Default constructor of the package.
+        /// Inside this method you can place any initialization code that does not require 
+        /// any Visual Studio service because at this point the package object is created but 
+        /// not sited yet inside Visual Studio environment. The place to do all the other 
+        /// initialization is the Initialize method.
+        /// </summary>
+        public PowerShellToolsPackage()
+        {
+            Log.Info(string.Format(CultureInfo.CurrentCulture, "Entering constructor for: {0}", this));
+            Instance = this;
+            _commands = new Dictionary<ICommand, MenuCommand>();
+        }
+
+        private ITextBufferFactoryService _textBufferFactoryService;
+        private static Dictionary<ICommand, MenuCommand> _commands;
+        private static GotoDefinitionCommand _gotoDefinitionCommand;
+        private VisualStudioEvents _visualStudioEvents;
+
+        /// <summary>
+        /// Returns the PowerShell host for the package.
+        /// </summary>
+        internal static ScriptDebugger Debugger { get; private set; }
+
+        /// <summary>
+        /// Returns the current package instance.
+        /// </summary>
+        public static PowerShellToolsPackage Instance { get; private set; }
+
+        public static IPowershellIntelliSenseService IntelliSenseService
+        {
+            get
+            {
+                return ConnectionManager.PowershellIntelliSenseSerivce;
+            }
+        }
+
+        public static IPowershellDebuggingService DebuggingService
+        {
+            get
+            {
+                return ConnectionManager.PowershellDebuggingService;
+            }
+        }
+
+        public new object GetService(Type type)
+        {
+            return base.GetService(type);
+        }
+
+        public override Type GetLibraryManagerType()
+        {
+            return null;
+        }
+
+        internal override LibraryManager CreateLibraryManager(CommonPackage package)
+        {
+            throw new NotImplementedException();
+        }
+
+        public override bool IsRecognizedFile(string filename)
+        {
+            throw new NotImplementedException();
+        }
+
+        private void RefreshCommands(params ICommand[] commands)
+        {
+            // Add our command handlers for menu (commands must exist in the .vsct file)
+            var mcs = GetService(typeof(IMenuCommandService)) as OleMenuCommandService;
+            if (null != mcs)
+            {
+                foreach (var command in commands)
+                {
+                    var menuCommand = new OleMenuCommand(command.Execute, command.CommandId);
+                    menuCommand.BeforeQueryStatus += command.QueryStatus;
+                    mcs.AddCommand(menuCommand);
+                    _commands[command] = menuCommand;
+                }
+            }
+        }
+
+        private void InitializeInternal()
+        {
+            var page = (DiagnosticsDialogPage)GetDialogPage(typeof(DiagnosticsDialogPage));
+
+            if (page.EnableDiagnosticLogging)
+            {
+                DiagnosticConfiguration.EnableDiagnostics();
+            }
+
+            Log.Info(string.Format(CultureInfo.CurrentCulture, "Entering Initialize() of: {0}", this));
+            base.Initialize();
+
+            var langService = new PowerShellLanguageInfo(this);
+            ((IServiceContainer)this).AddService(langService.GetType(), langService, true);
+
+            var componentModel = (IComponentModel)GetGlobalService(typeof(SComponentModel));
+            _textBufferFactoryService = componentModel.GetService<ITextBufferFactoryService>();
+            EditorImports.ClassificationTypeRegistryService = componentModel.GetService<IClassificationTypeRegistryService>();
+            EditorImports.ClassificationFormatMap = componentModel.GetService<IClassificationFormatMapService>();
+            _visualStudioEvents = componentModel.GetService<VisualStudioEvents>();
+
+            _visualStudioEvents.SettingsChanged += _visualStudioEvents_SettingsChanged;
+
+            if (_textBufferFactoryService != null)
+            {
+                _textBufferFactoryService.TextBufferCreated += TextBufferFactoryService_TextBufferCreated;
+            }
+
+            EstablishServiceConnection();   
+            InitializePowerShellHost();
+            
+            _gotoDefinitionCommand = new GotoDefinitionCommand();
+            RefreshCommands(new ExecuteSelectionCommand(),
+                            new ExecuteAsScriptCommand(),
+                            _gotoDefinitionCommand,
+                            new PrettyPrintCommand(Debugger.Runspace),
+                            new OpenDebugReplCommand());
+        }
+
+        /// <summary>
+        /// Initialization of the package; this method is called right after the package is sited, so this is the place
+        /// where you can put all the initialization code that rely on services provided by VisualStudio.
+        /// </summary>
+        protected override void Initialize()
+        {
+            try
+            {
+                InitializeInternal();
+            }
+            catch (Exception ex)
+            {
+                MessageBox.Show("Failed to initialize PowerShell Tools for Visual Studio." + ex,
+                    "PowerShell Tools for Visual Studio Error", MessageBoxButton.OK, MessageBoxImage.Error);
+            }
+        }
+
+        private IContentType _contentType;
+        public IContentType ContentType
+        {
+            get
+            {
+                if (_contentType == null)
+                {
+                    _contentType = ComponentModel.GetService<IContentTypeRegistryService>().GetContentType(PowerShellConstants.LanguageName);
+                }
+                return _contentType;
+            }
+        }
+
+        void _visualStudioEvents_SettingsChanged(object sender, DialogPage e)
+        {
+            if (e is DiagnosticsDialogPage)
+            {
+                var page = (DiagnosticsDialogPage)e;
+                if (page.EnableDiagnosticLogging)
+                {
+                    DiagnosticConfiguration.EnableDiagnostics();
+                }
+                else
+                {
+                    DiagnosticConfiguration.DisableDiagnostics();
+                }
+            }
+        }
+
+        private static void TextBufferFactoryService_TextBufferCreated(object sender, TextBufferCreatedEventArgs e)
+        {
+            e.TextBuffer.ContentTypeChanged += TextBuffer_ContentTypeChanged;
+
+            if (e.TextBuffer.ContentType.IsOfType("PowerShell"))
+            {
+                var psts = new PowerShellTokenizationService(e.TextBuffer);
+                _gotoDefinitionCommand.AddTextBuffer(e.TextBuffer);
+                e.TextBuffer.ChangedLowPriority += (o, args) => psts.StartTokenization();
+                e.TextBuffer.Properties.AddProperty("HasTokenizer", true);
+            }
+        }
+
+        static void TextBuffer_ContentTypeChanged(object sender, ContentTypeChangedEventArgs e)
+        {
+            var buffer = sender as ITextBuffer;
+            if (buffer == null) return;
+
+            if (e.AfterContentType.IsOfType("PowerShell") && !buffer.Properties.ContainsProperty("HasTokenizer"))
+            {
+                var psts = new PowerShellTokenizationService(buffer);
+                _gotoDefinitionCommand.AddTextBuffer(buffer);
+                buffer.ChangedLowPriority += (o, args) => psts.StartTokenization();
+                buffer.Properties.AddProperty("HasTokenizer", true);
+            }
+        }
+
+        /// <summary>
+        /// Initialize the PowerShell host.
+        /// </summary>
+        private void InitializePowerShellHost()
+        {
+            var page = (GeneralDialogPage)GetDialogPage(typeof(GeneralDialogPage));
+
+            Log.Info("InitializePowerShellHost");
+
+            Debugger = new ScriptDebugger(page.OverrideExecutionPolicyConfiguration, (DTE2)GetService(typeof(DTE)));
+            Debugger.HostUi.OutputProgress = (label, percentage) =>
+            {
+                Log.DebugFormat("Output progress: {0} {1}", label, percentage);
+                var statusBar = (IVsStatusbar)GetService(typeof(SVsStatusbar));
+                uint cookie = 0;
+                statusBar.Progress(ref cookie, 1, label, (uint)percentage, 100);
+
+                if (percentage == 100)
+                {
+                    statusBar.Progress(ref cookie, 1, "", 0, 0);
+                }
+            };
+        }
+
+        private void EstablishServiceConnection()
+        {
+            // This is for triggering the initialization so that first IntelliSense trigger won't take too long.
+            var firstTrigger = ConnectionManager.PowershellIntelliSenseSerivce;
+        }
+
+        public T GetDialogPage<T>() where T : DialogPage
+        {
+            return (T)GetDialogPage(typeof(T));
+        }
+    }
+}