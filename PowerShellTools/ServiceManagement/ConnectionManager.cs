﻿using System;
using System.ServiceModel;
using PowerShellTools.Common;
using PowerShellTools.Common.ServiceManagement.IntelliSenseContract;
using System.ServiceModel;
using PowerShellTools.Common.ServiceManagement.DebuggingContract;
using PowerShellTools.DebugEngine;

namespace PowerShellTools.ServiceManagement
{
    /// <summary>
    /// Manage the process and channel creation.
    /// </summary>
    internal static class ConnectionManager
    {
<<<<<<< HEAD
        private IPowershellIntelliSenseService _powershellIntelliSenseServiceChannel;
        private IPowershellDebuggingService _powershellDebuggingServiceChannel;

        private int _hostProcessId;
=======
        private static IPowershellIntelliSenseService _powershellIntelliSenseService;
        private static object _syncObject = new object();
        private static ChannelFactory<IPowershellIntelliSenseService> _channelFactory;
>>>>>>> 7dadd823

        static ConnectionManager()
        {
            OpenClientConnection();
        }

<<<<<<< HEAD
        /// <summary>
        /// The intellisense service channel we need.
        /// </summary>
        public IPowershellIntelliSenseService PowershellIntelliSenseServiceChannel
=======
        public static IPowershellIntelliSenseService PowershellIntelliSenseSerivce
>>>>>>> 7dadd823
        {
            get
            {
                if (_powershellIntelliSenseService == null)
                {
                    OpenClientConnection();
                }
                return _powershellIntelliSenseService;
            }
        }

<<<<<<< HEAD
        /// <summary>
        /// The debugging service channel we need.
        /// </summary>
        public IPowershellDebuggingService PowershellDebuggingServiceChannel
        {
            get
            {
                return _powershellDebuggingServiceChannel;
            }
        }


        private void OpenClientConnection()
=======
        private static void OpenClientConnection()
>>>>>>> 7dadd823
        {
            var hostProcess = PowershellHostProcessFactory.EnsurePowershellHostProcess();
            hostProcess.Process.Exited += Process_Exited;

            // net.pipe://localhost/UniqueEndpointGuid/NamedPipePowershellProcess
<<<<<<< HEAD
            string clientEndPointAddress = Constants.ProcessManagerHostUri + hostProcess.EndpointGuid + "/" + Constants.ProcessManagerHostRelativeUri;
            // net.pipe://localhost/UniqueEndpointGuid/NamedPipePowershellDebugging
            string clientDeubggingServiceEndPointAddress = Constants.ProcessManagerHostUri + hostProcess.EndpointGuid + "/" + Constants.DebuggingHostRelativeUri;
=======
            var endPointAddress = Constants.ProcessManagerHostUri + hostProcess.EndpointGuid + "/" + Constants.ProcessManagerHostRelativeUri;
>>>>>>> 7dadd823

            try
            {
                if (_powershellIntelliSenseService == null)
                {
                    var factoryMaker = new ChannelFactoryMaker<IPowershellIntelliSenseService>();
                    _channelFactory = factoryMaker.CreateChannelFactory(endPointAddress);
                    _channelFactory.Faulted += ChannelFactoryMaker_Faulted;
                    _channelFactory.Closed += ChannelFactoryMaker_Closed;
                    _channelFactory.Open();
                    _powershellIntelliSenseService = _channelFactory.CreateChannel();
                }

                if (_powershellDebuggingServiceChannel == null)
                {
                    var factory = ClientFactory<IPowershellDebuggingService>.ClientInstance;
                    _powershellDebuggingServiceChannel = factory.CreateDuplexServiceClient(clientDeubggingServiceEndPointAddress, new InstanceContext(new DebugServiceEventsHandlerProxy()));
                }

            }
            catch
            {
                // Connection has to be established...
<<<<<<< HEAD
                _powershellIntelliSenseServiceChannel = null;
                _powershellDebuggingServiceChannel = null;
=======
                _powershellIntelliSenseService = null;
>>>>>>> 7dadd823
                throw;
            }
        }

        private static void Process_Exited(object sender, EventArgs e)
        {
            lock (_syncObject)
            {
                _channelFactory.Faulted -= ChannelFactoryMaker_Faulted;
                _channelFactory.Closed -= ChannelFactoryMaker_Closed;
                _channelFactory.Abort();
                _channelFactory = null;
                _powershellIntelliSenseService = null;
            }
        }

        private static void ChannelFactoryMaker_Closed(object sender, EventArgs e)
        {
            lock (_syncObject)
            {
                _powershellIntelliSenseService = null;
            }
        }

        private static void ChannelFactoryMaker_Faulted(object sender, EventArgs e)
        {
            lock (_syncObject)
            {
                _powershellIntelliSenseService = null;
            }
        }
    }
}
<|MERGE_RESOLUTION|>--- conflicted
+++ resolved
@@ -1,141 +1,128 @@
-﻿using System;
-using System.ServiceModel;
-using PowerShellTools.Common;
-using PowerShellTools.Common.ServiceManagement.IntelliSenseContract;
-using System.ServiceModel;
-using PowerShellTools.Common.ServiceManagement.DebuggingContract;
-using PowerShellTools.DebugEngine;
-
-namespace PowerShellTools.ServiceManagement
-{
-    /// <summary>
-    /// Manage the process and channel creation.
-    /// </summary>
-    internal static class ConnectionManager
-    {
-<<<<<<< HEAD
-        private IPowershellIntelliSenseService _powershellIntelliSenseServiceChannel;
-        private IPowershellDebuggingService _powershellDebuggingServiceChannel;
-
-        private int _hostProcessId;
-=======
-        private static IPowershellIntelliSenseService _powershellIntelliSenseService;
-        private static object _syncObject = new object();
-        private static ChannelFactory<IPowershellIntelliSenseService> _channelFactory;
->>>>>>> 7dadd823
-
-        static ConnectionManager()
-        {
-            OpenClientConnection();
-        }
-
-<<<<<<< HEAD
-        /// <summary>
-        /// The intellisense service channel we need.
-        /// </summary>
-        public IPowershellIntelliSenseService PowershellIntelliSenseServiceChannel
-=======
-        public static IPowershellIntelliSenseService PowershellIntelliSenseSerivce
->>>>>>> 7dadd823
-        {
-            get
-            {
-                if (_powershellIntelliSenseService == null)
-                {
-                    OpenClientConnection();
-                }
-                return _powershellIntelliSenseService;
-            }
-        }
-
-<<<<<<< HEAD
-        /// <summary>
-        /// The debugging service channel we need.
-        /// </summary>
-        public IPowershellDebuggingService PowershellDebuggingServiceChannel
-        {
-            get
-            {
-                return _powershellDebuggingServiceChannel;
-            }
-        }
-
-
-        private void OpenClientConnection()
-=======
-        private static void OpenClientConnection()
->>>>>>> 7dadd823
-        {
-            var hostProcess = PowershellHostProcessFactory.EnsurePowershellHostProcess();
-            hostProcess.Process.Exited += Process_Exited;
-
-            // net.pipe://localhost/UniqueEndpointGuid/NamedPipePowershellProcess
-<<<<<<< HEAD
-            string clientEndPointAddress = Constants.ProcessManagerHostUri + hostProcess.EndpointGuid + "/" + Constants.ProcessManagerHostRelativeUri;
-            // net.pipe://localhost/UniqueEndpointGuid/NamedPipePowershellDebugging
-            string clientDeubggingServiceEndPointAddress = Constants.ProcessManagerHostUri + hostProcess.EndpointGuid + "/" + Constants.DebuggingHostRelativeUri;
-=======
-            var endPointAddress = Constants.ProcessManagerHostUri + hostProcess.EndpointGuid + "/" + Constants.ProcessManagerHostRelativeUri;
->>>>>>> 7dadd823
-
-            try
-            {
-                if (_powershellIntelliSenseService == null)
-                {
-                    var factoryMaker = new ChannelFactoryMaker<IPowershellIntelliSenseService>();
-                    _channelFactory = factoryMaker.CreateChannelFactory(endPointAddress);
-                    _channelFactory.Faulted += ChannelFactoryMaker_Faulted;
-                    _channelFactory.Closed += ChannelFactoryMaker_Closed;
-                    _channelFactory.Open();
-                    _powershellIntelliSenseService = _channelFactory.CreateChannel();
-                }
-
-                if (_powershellDebuggingServiceChannel == null)
-                {
-                    var factory = ClientFactory<IPowershellDebuggingService>.ClientInstance;
-                    _powershellDebuggingServiceChannel = factory.CreateDuplexServiceClient(clientDeubggingServiceEndPointAddress, new InstanceContext(new DebugServiceEventsHandlerProxy()));
-                }
-
-            }
-            catch
-            {
-                // Connection has to be established...
-<<<<<<< HEAD
-                _powershellIntelliSenseServiceChannel = null;
-                _powershellDebuggingServiceChannel = null;
-=======
-                _powershellIntelliSenseService = null;
->>>>>>> 7dadd823
-                throw;
-            }
-        }
-
-        private static void Process_Exited(object sender, EventArgs e)
-        {
-            lock (_syncObject)
-            {
-                _channelFactory.Faulted -= ChannelFactoryMaker_Faulted;
-                _channelFactory.Closed -= ChannelFactoryMaker_Closed;
-                _channelFactory.Abort();
-                _channelFactory = null;
-                _powershellIntelliSenseService = null;
-            }
-        }
-
-        private static void ChannelFactoryMaker_Closed(object sender, EventArgs e)
-        {
-            lock (_syncObject)
-            {
-                _powershellIntelliSenseService = null;
-            }
-        }
-
-        private static void ChannelFactoryMaker_Faulted(object sender, EventArgs e)
-        {
-            lock (_syncObject)
-            {
-                _powershellIntelliSenseService = null;
-            }
-        }
-    }
-}
+﻿using System;
+using System.ServiceModel;
+using PowerShellTools.Common;
+using PowerShellTools.Common.ServiceManagement.IntelliSenseContract;
+using System.ServiceModel;
+using PowerShellTools.Common.ServiceManagement.DebuggingContract;
+using PowerShellTools.DebugEngine;
+
+namespace PowerShellTools.ServiceManagement
+{
+    /// <summary>
+    /// Manage the process and channel creation.
+    /// </summary>
+    internal static class ConnectionManager
+    {
+        private static IPowershellIntelliSenseService _powershellIntelliSenseService;
+        private static IPowershellDebuggingService _powershellDebuggingService;
+        private static object _syncObject = new object();
+        private static ChannelFactory<IPowershellIntelliSenseService> _powershellIntelliSenseChannelFactory;
+        private static ChannelFactory<IPowershellDebuggingService> _powershellDebuggingServiceChannelFactory;
+
+        static ConnectionManager()
+        {            
+            OpenClientConnection();
+        }
+
+        public static IPowershellIntelliSenseService PowershellIntelliSenseSerivce
+        {
+            get
+            {
+                if (_powershellIntelliSenseService == null)
+                {
+                    OpenClientConnection();
+                }
+                return _powershellIntelliSenseService;
+            }
+        }
+
+        /// <summary>
+        /// The debugging service channel we need.
+        /// </summary>
+        public static IPowershellDebuggingService PowershellDebuggingService
+        {
+            get
+            {
+                return _powershellDebuggingService;
+            }
+        }
+
+
+        private static void OpenClientConnection()
+        {
+            var hostProcess = PowershellHostProcessFactory.EnsurePowershellHostProcess();
+            hostProcess.Process.Exited += Process_Exited;
+
+            // net.pipe://localhost/UniqueEndpointGuid/NamedPipePowershellProcess
+            var intelliSenseServiceEndPointAddress = Constants.ProcessManagerHostUri + hostProcess.EndpointGuid + "/" + Constants.ProcessManagerHostRelativeUri;
+            // net.pipe://localhost/UniqueEndpointGuid/NamedPipePowershellDebugging
+            string deubggingServiceEndPointAddress = Constants.ProcessManagerHostUri + hostProcess.EndpointGuid + "/" + Constants.DebuggingHostRelativeUri;
+
+            try
+            {
+                if (_powershellIntelliSenseService == null)
+                {
+                    var factoryMaker = new ChannelFactoryMaker<IPowershellIntelliSenseService>();
+                    _powershellIntelliSenseChannelFactory = factoryMaker.CreateChannelFactory(intelliSenseServiceEndPointAddress);
+                    _powershellIntelliSenseChannelFactory.Faulted += ChannelFactoryMaker_Faulted;
+                    _powershellIntelliSenseChannelFactory.Closed += ChannelFactoryMaker_Closed;
+                    _powershellIntelliSenseChannelFactory.Open();
+                    _powershellIntelliSenseService = _powershellIntelliSenseChannelFactory.CreateChannel();
+                }
+
+                if (_powershellDebuggingService == null)
+                {
+                    var factoryMaker = new ChannelFactoryMaker<IPowershellDebuggingService>();
+                    _powershellDebuggingServiceChannelFactory = factoryMaker.CreateDuplexChannelFactory(deubggingServiceEndPointAddress, new InstanceContext(new DebugServiceEventsHandlerProxy()));
+                    _powershellDebuggingServiceChannelFactory.Faulted += ChannelFactoryMaker_Faulted;
+                    _powershellDebuggingServiceChannelFactory.Closed += ChannelFactoryMaker_Closed;
+                    _powershellDebuggingServiceChannelFactory.Open();
+                    _powershellDebuggingService = _powershellDebuggingServiceChannelFactory.CreateChannel();
+                }
+            }
+            catch
+            {
+                // Connection has to be established...
+                _powershellIntelliSenseService = null;
+                _powershellDebuggingService = null;
+                throw;
+            }
+        }
+
+        private static void Process_Exited(object sender, EventArgs e)
+        {
+            lock (_syncObject)
+            {
+                _powershellIntelliSenseChannelFactory.Faulted -= ChannelFactoryMaker_Faulted;
+                _powershellIntelliSenseChannelFactory.Closed -= ChannelFactoryMaker_Closed;
+                _powershellIntelliSenseChannelFactory.Abort();
+                _powershellIntelliSenseChannelFactory = null;
+                _powershellIntelliSenseService = null;
+
+                _powershellDebuggingServiceChannelFactory.Faulted -= ChannelFactoryMaker_Faulted;
+                _powershellDebuggingServiceChannelFactory.Closed -= ChannelFactoryMaker_Closed;
+                _powershellDebuggingServiceChannelFactory.Abort();
+                _powershellDebuggingServiceChannelFactory = null;
+                _powershellDebuggingService = null;
+            }
+        }
+
+        private static void ChannelFactoryMaker_Closed(object sender, EventArgs e)
+        {
+            lock (_syncObject)
+            {
+                _powershellIntelliSenseService = null;
+                _powershellDebuggingService = null;
+            }
+        }
+
+        private static void ChannelFactoryMaker_Faulted(object sender, EventArgs e)
+        {
+            lock (_syncObject)
+            {
+                _powershellIntelliSenseService = null;
+                _powershellDebuggingService = null;
+            }
+        }
+    }
+}