﻿using System;
using System.Diagnostics;
using System.Globalization;
using System.IO;
using System.Reflection;
using System.Threading;
using PowerShellTools.Common;

namespace PowerShellTools.ServiceManagement
{
    /// <summary>
    /// Initilize a process for hosting the WCF service.
    /// </summary>
    internal static class PowershellHostProcessFactory
    {
        private static Lazy<PowershellHostProcess> _powershellHostProcess;
        private static object _syncObject = new object();

        static PowershellHostProcessFactory()
        {
            LazyCreatePowershellHostProcess();
        }

        /// <summary>
        /// The host process we want.
        /// </summary>
        internal static PowershellHostProcess HostProcess { get; set; }

        /// <summary>
        /// In case we need to change host process at some point. What we need to do is signal the termination of the process and then create a new one. 
        /// </summary>
        internal static void SignalProcessTerminated()
        {
            lock (_syncObject)
            {
                LazyCreatePowershellHostProcess();
            }
        }

        internal static PowershellHostProcess EnsurePowershellHostProcess()
        {
            return _powershellHostProcess.Value;
        }

        private static PowershellHostProcess CreatePowershellHostProcess()
        {
            Process powershellHostProcess = new Process();
            string hostProcessReadyEventName = Constants.ReadyEventPrefix + Guid.NewGuid();
            Guid endPointGuid = Guid.NewGuid();

            string exeName = Constants.PowershellHostExeName;
            string currentPath = Path.GetDirectoryName(Assembly.GetExecutingAssembly().Location);
            string path = Path.Combine(currentPath, exeName);
            string hostArgs = String.Format(CultureInfo.InvariantCulture,
                                            "{0}{1} {2}{3} {4}{5}",
                                            Constants.UniqueEndpointArg, endPointGuid, // For generating a unique endpoint address 
                                            Constants.VsProcessIdArg, Process.GetCurrentProcess().Id,
                                            Constants.ReadyEventUniqueNameArg, hostProcessReadyEventName);

            powershellHostProcess.StartInfo.Arguments = hostArgs;
            powershellHostProcess.StartInfo.FileName = path;
<<<<<<< HEAD
#if DEBUG
            powershellHostProcess.StartInfo.CreateNoWindow = false;
            powershellHostProcess.StartInfo.WindowStyle = ProcessWindowStyle.Normal;
#else
=======
            powershellHostProcess.StartInfo.CreateNoWindow = true;
>>>>>>> 7dadd823
            powershellHostProcess.StartInfo.UseShellExecute = true;
            powershellHostProcess.StartInfo.WindowStyle = ProcessWindowStyle.Hidden;
#endif
            EventWaitHandle readyEvent = new EventWaitHandle(false, EventResetMode.ManualReset, hostProcessReadyEventName);

            powershellHostProcess.Start();
            powershellHostProcess.EnableRaisingEvents = true;
            powershellHostProcess.Exited += PowershellHostProcess_Exited;
            bool success = readyEvent.WaitOne(Constants.HostProcessStartupTimeout, false);
            readyEvent.Close();

            if (!success)
            {
                try
                {
                    powershellHostProcess.Kill();
                }
                catch (Exception)
                {
                }

                if (powershellHostProcess != null)
                {
                    powershellHostProcess.Dispose();
                    powershellHostProcess = null;
                }
                throw new PowershellHostProcessException(String.Format(CultureInfo.CurrentCulture,
                                                                       Resources.ErrorFailToCreateProcess,
                                                                       powershellHostProcess.Id));
            }

            return new PowershellHostProcess
            {
                Process = powershellHostProcess,
                EndpointGuid = endPointGuid
            };

        }

        /// <summary>
        /// In case the process is terminated somehow, such as manually ended by users, we need to re-create the process as long as VS process is still running.
        /// </summary>
        /// <param name="sender">The scource of the event.</param>
        /// <param name="e">An System.EventArgs that contains no event data.</param>
        private static void PowershellHostProcess_Exited(object sender, EventArgs e)
        {
            Process p = sender as Process;

            lock (_syncObject)
            {
                if (_powershellHostProcess.IsValueCreated &&
                    _powershellHostProcess.Value.Process == p)
                {
                    LazyCreatePowershellHostProcess();
                }
            }
        }

        private static void LazyCreatePowershellHostProcess()
        {
            _powershellHostProcess = new Lazy<PowershellHostProcess>(CreatePowershellHostProcess);
        }

        /// <summary>
        /// The structure containing the process we want and a guid used for the WCF client to establish connection to the service.
        /// </summary>
        internal struct PowershellHostProcess
        {
            public Process Process { get; set; }
            public Guid EndpointGuid { get; set; }
        }
    }
}
<|MERGE_RESOLUTION|>--- conflicted
+++ resolved
@@ -1,142 +1,138 @@
-﻿using System;
-using System.Diagnostics;
-using System.Globalization;
-using System.IO;
-using System.Reflection;
-using System.Threading;
-using PowerShellTools.Common;
-
-namespace PowerShellTools.ServiceManagement
-{
-    /// <summary>
-    /// Initilize a process for hosting the WCF service.
-    /// </summary>
-    internal static class PowershellHostProcessFactory
-    {
-        private static Lazy<PowershellHostProcess> _powershellHostProcess;
-        private static object _syncObject = new object();
-
-        static PowershellHostProcessFactory()
-        {
-            LazyCreatePowershellHostProcess();
-        }
-
-        /// <summary>
-        /// The host process we want.
-        /// </summary>
-        internal static PowershellHostProcess HostProcess { get; set; }
-
-        /// <summary>
-        /// In case we need to change host process at some point. What we need to do is signal the termination of the process and then create a new one. 
-        /// </summary>
-        internal static void SignalProcessTerminated()
-        {
-            lock (_syncObject)
-            {
-                LazyCreatePowershellHostProcess();
-            }
-        }
-
-        internal static PowershellHostProcess EnsurePowershellHostProcess()
-        {
-            return _powershellHostProcess.Value;
-        }
-
-        private static PowershellHostProcess CreatePowershellHostProcess()
-        {
-            Process powershellHostProcess = new Process();
-            string hostProcessReadyEventName = Constants.ReadyEventPrefix + Guid.NewGuid();
-            Guid endPointGuid = Guid.NewGuid();
-
-            string exeName = Constants.PowershellHostExeName;
-            string currentPath = Path.GetDirectoryName(Assembly.GetExecutingAssembly().Location);
-            string path = Path.Combine(currentPath, exeName);
-            string hostArgs = String.Format(CultureInfo.InvariantCulture,
-                                            "{0}{1} {2}{3} {4}{5}",
-                                            Constants.UniqueEndpointArg, endPointGuid, // For generating a unique endpoint address 
-                                            Constants.VsProcessIdArg, Process.GetCurrentProcess().Id,
-                                            Constants.ReadyEventUniqueNameArg, hostProcessReadyEventName);
-
-            powershellHostProcess.StartInfo.Arguments = hostArgs;
-            powershellHostProcess.StartInfo.FileName = path;
-<<<<<<< HEAD
-#if DEBUG
-            powershellHostProcess.StartInfo.CreateNoWindow = false;
-            powershellHostProcess.StartInfo.WindowStyle = ProcessWindowStyle.Normal;
-#else
-=======
-            powershellHostProcess.StartInfo.CreateNoWindow = true;
->>>>>>> 7dadd823
-            powershellHostProcess.StartInfo.UseShellExecute = true;
-            powershellHostProcess.StartInfo.WindowStyle = ProcessWindowStyle.Hidden;
-#endif
-            EventWaitHandle readyEvent = new EventWaitHandle(false, EventResetMode.ManualReset, hostProcessReadyEventName);
-
-            powershellHostProcess.Start();
-            powershellHostProcess.EnableRaisingEvents = true;
-            powershellHostProcess.Exited += PowershellHostProcess_Exited;
-            bool success = readyEvent.WaitOne(Constants.HostProcessStartupTimeout, false);
-            readyEvent.Close();
-
-            if (!success)
-            {
-                try
-                {
-                    powershellHostProcess.Kill();
-                }
-                catch (Exception)
-                {
-                }
-
-                if (powershellHostProcess != null)
-                {
-                    powershellHostProcess.Dispose();
-                    powershellHostProcess = null;
-                }
-                throw new PowershellHostProcessException(String.Format(CultureInfo.CurrentCulture,
-                                                                       Resources.ErrorFailToCreateProcess,
-                                                                       powershellHostProcess.Id));
-            }
-
-            return new PowershellHostProcess
-            {
-                Process = powershellHostProcess,
-                EndpointGuid = endPointGuid
-            };
-
-        }
-
-        /// <summary>
-        /// In case the process is terminated somehow, such as manually ended by users, we need to re-create the process as long as VS process is still running.
-        /// </summary>
-        /// <param name="sender">The scource of the event.</param>
-        /// <param name="e">An System.EventArgs that contains no event data.</param>
-        private static void PowershellHostProcess_Exited(object sender, EventArgs e)
-        {
-            Process p = sender as Process;
-
-            lock (_syncObject)
-            {
-                if (_powershellHostProcess.IsValueCreated &&
-                    _powershellHostProcess.Value.Process == p)
-                {
-                    LazyCreatePowershellHostProcess();
-                }
-            }
-        }
-
-        private static void LazyCreatePowershellHostProcess()
-        {
-            _powershellHostProcess = new Lazy<PowershellHostProcess>(CreatePowershellHostProcess);
-        }
-
-        /// <summary>
-        /// The structure containing the process we want and a guid used for the WCF client to establish connection to the service.
-        /// </summary>
-        internal struct PowershellHostProcess
-        {
-            public Process Process { get; set; }
-            public Guid EndpointGuid { get; set; }
-        }
-    }
-}
+﻿using System;
+using System.Diagnostics;
+using System.Globalization;
+using System.IO;
+using System.Reflection;
+using System.Threading;
+using PowerShellTools.Common;
+
+namespace PowerShellTools.ServiceManagement
+{
+    /// <summary>
+    /// Initilize a process for hosting the WCF service.
+    /// </summary>
+    internal static class PowershellHostProcessFactory
+    {
+        private static Lazy<PowershellHostProcess> _powershellHostProcess;
+        private static object _syncObject = new object();
+
+        static PowershellHostProcessFactory()
+        {
+            LazyCreatePowershellHostProcess();
+        }
+
+        /// <summary>
+        /// The host process we want.
+        /// </summary>
+        internal static PowershellHostProcess HostProcess { get; set; }
+
+        /// <summary>
+        /// In case we need to change host process at some point. What we need to do is signal the termination of the process and then create a new one. 
+        /// </summary>
+        internal static void SignalProcessTerminated()
+        {
+            lock (_syncObject)
+            {
+                LazyCreatePowershellHostProcess();
+            }
+        }
+
+        internal static PowershellHostProcess EnsurePowershellHostProcess()
+        {
+            return _powershellHostProcess.Value;
+        }
+
+        private static PowershellHostProcess CreatePowershellHostProcess()
+        {
+            Process powershellHostProcess = new Process();
+            string hostProcessReadyEventName = Constants.ReadyEventPrefix + Guid.NewGuid();
+            Guid endPointGuid = Guid.NewGuid();
+
+            string exeName = Constants.PowershellHostExeName;
+            string currentPath = Path.GetDirectoryName(Assembly.GetExecutingAssembly().Location);
+            string path = Path.Combine(currentPath, exeName);
+            string hostArgs = String.Format(CultureInfo.InvariantCulture,
+                                            "{0}{1} {2}{3} {4}{5}",
+                                            Constants.UniqueEndpointArg, endPointGuid, // For generating a unique endpoint address 
+                                            Constants.VsProcessIdArg, Process.GetCurrentProcess().Id,
+                                            Constants.ReadyEventUniqueNameArg, hostProcessReadyEventName); 
+
+            powershellHostProcess.StartInfo.Arguments = hostArgs;
+            powershellHostProcess.StartInfo.FileName = path;
+#if DEBUG
+            powershellHostProcess.StartInfo.CreateNoWindow = false;
+            powershellHostProcess.StartInfo.WindowStyle = ProcessWindowStyle.Normal;
+#else
+            powershellHostProcess.StartInfo.UseShellExecute = true;
+            powershellHostProcess.StartInfo.WindowStyle = ProcessWindowStyle.Hidden;
+#endif
+            EventWaitHandle readyEvent = new EventWaitHandle(false, EventResetMode.ManualReset, hostProcessReadyEventName);
+
+            powershellHostProcess.Start();
+            powershellHostProcess.EnableRaisingEvents = true;
+            powershellHostProcess.Exited += PowershellHostProcess_Exited;
+            bool success = readyEvent.WaitOne(Constants.HostProcessStartupTimeout, false);            
+            readyEvent.Close();
+
+            if (!success)
+            {
+                try
+                {
+                    powershellHostProcess.Kill();
+                }
+                catch (Exception)
+                {
+                }
+
+                if (powershellHostProcess != null)
+                {
+                    powershellHostProcess.Dispose();
+                    powershellHostProcess = null;
+                }
+                throw new PowershellHostProcessException(String.Format(CultureInfo.CurrentCulture,
+                                                                        Resources.ErrorFailToCreateProcess,
+                                                                        powershellHostProcess.Id));
+            }
+
+            return new PowershellHostProcess
+            {
+                Process = powershellHostProcess,
+                EndpointGuid = endPointGuid
+            };
+
+        }
+
+        /// <summary>
+        /// In case the process is terminated somehow, such as manually ended by users, we need to re-create the process as long as VS process is still running.
+        /// </summary>
+        /// <param name="sender">The scource of the event.</param>
+        /// <param name="e">An System.EventArgs that contains no event data.</param>
+        private static void PowershellHostProcess_Exited(object sender, EventArgs e)
+        {
+            Process p = sender as Process;
+
+            lock (_syncObject)
+            {
+                if (_powershellHostProcess.IsValueCreated &&
+                    _powershellHostProcess.Value.Process == p)
+                {
+                    LazyCreatePowershellHostProcess();
+                }
+            }
+        }
+
+        private static void LazyCreatePowershellHostProcess()
+        {
+            _powershellHostProcess = new Lazy<PowershellHostProcess>(CreatePowershellHostProcess);
+        }
+
+        /// <summary>
+        /// The structure containing the process we want and a guid used for the WCF client to establish connection to the service.
+        /// </summary>
+        internal struct PowershellHostProcess
+        {
+            public Process Process { get; set; }
+            public Guid EndpointGuid { get; set; }
+        }
+    }
+}