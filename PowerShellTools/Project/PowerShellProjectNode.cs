--- conflicted
+++ resolved
@@ -1,150 +1,144 @@
-﻿using System;
-using System.IO;
-using System.Linq;
-using System.Windows.Forms;
-using Microsoft.VisualStudio.Shell.Interop;
-using Microsoft.VisualStudioTools.Project;
-using PowerShellTools.Classification;
-using PowerShellTools.Project.PropertyPages;
-
-namespace PowerShellTools.Project
-{
-    internal class PowerShellProjectNode : CommonProjectNode
-    {
-        private readonly CommonProjectPackage _package;
-<<<<<<< HEAD
-
-        private static ImageList projectImageList =
-            Utilities.GetImageList(
-                typeof(PowerShellProjectNode).Assembly.GetManifestResourceStream(
-                    "PowerShellTools.Project.Resources.ImageList.bmp"));
-
-        public PowerShellProjectNode(CommonProjectPackage package)
-            : base(package, projectImageList)
-=======
-        private readonly bool _dependenciesResolved;
-        public PowerShellProjectNode(CommonProjectPackage package, bool dependenciesResolved)
-            : base(package, Utilities.GetImageList(typeof(PowerShellProjectNode).Assembly.GetManifestResourceStream("PowerShellTools.Project.Resources.ProjectIcon.bmp")))
->>>>>>> aac8e7d4
-        {
-            _dependenciesResolved = dependenciesResolved;
-            _package = package;
-            AddCATIDMapping(typeof(DebugPropertyPage), typeof(DebugPropertyPage).GUID);
-            AddCATIDMapping(typeof(InformationPropertyPage), typeof(InformationPropertyPage).GUID);
-            AddCATIDMapping(typeof(ComponentsPropertyPage), typeof(ComponentsPropertyPage).GUID);
-            AddCATIDMapping(typeof(ExportsPropertyPage), typeof(ExportsPropertyPage).GUID);
-            AddCATIDMapping(typeof(RequirementsPropertyPage), typeof(RequirementsPropertyPage).GUID);
-        }
-
-        public override Type GetProjectFactoryType()
-        {
-            return typeof (PowerShellProjectFactory);
-        }
-
-        public override Type GetEditorFactoryType()
-        {
-            return typeof(PowerShellEditorFactory);
-        }
-
-        public override string GetProjectName()
-        {
-            return "PowerShellProject";
-        }
-
-        public override string GetFormatList()
-        {
-            return "PowerShell Project File (*.pssproj)\n*.pssproj\nAll Files (*.*)\n*.*\n";
-        }
-
-        public override Type GetGeneralPropertyPageType()
-        {
-            return null;
-        }
-
-        protected override Guid[] GetConfigurationIndependentPropertyPages()
-        {
-            return new[] { 
-                typeof(DebugPropertyPage).GUID, 
-                typeof(InformationPropertyPage).GUID, 
-                typeof(ComponentsPropertyPage).GUID, 
-                typeof(ExportsPropertyPage).GUID, 
-                typeof(RequirementsPropertyPage).GUID };
-        }
-
-        public override Type GetLibraryManagerType()
-        {
-            return typeof(PowerShellLibraryManager);
-        }
-
-        public override IProjectLauncher GetLauncher()
-        {
-            return new PowerShellProjectLauncher(this, _dependenciesResolved);
-        }
-
-        protected override Stream ProjectIconsImageStripStream
-        {
-            get
-            {
-                return typeof(PowerShellProjectNode).Assembly.GetManifestResourceStream("PowerShellTools.Project.Resources.CommonImageList.bmp");
-            }
-        }
-
-        public override string[] CodeFileExtensions
-        {
-            get
-            {
-                return new[] { PowerShellConstants.PS1File, PowerShellConstants.PSD1File, PowerShellConstants.PSM1File };
-            }
-        }
-
-        public override CommonFileNode CreateCodeFileNode(ProjectElement item)
-        {
-            var node = new PowerShellFileNode(this, item);
-
-            node.OleServiceProvider.AddService(typeof(SVSMDCodeDomProvider), CreateServices, false);
-
-            return node;
-        }
-
-        public override CommonFileNode CreateNonCodeFileNode(ProjectElement item)
-        {
-            var node = new PowerShellFileNode(this, item);
-            node.OleServiceProvider.AddService(typeof(SVSMDCodeDomProvider), CreateServices, false);
-
-            return node;
-        }
-
-        protected override ConfigProvider CreateConfigProvider()
-        {
-            return new PowerShellConfigProvider(_package, this);
-        }
-
-        protected override NodeProperties CreatePropertiesObject()
-        {
-            return new PowerShellProjectNodeProperties(this);
-        }
-
-        /// <summary>
-        /// Creates the services exposed by this project.
-        /// </summary>
-        protected object CreateServices(Type serviceType)
-        {
-            object service = null;
-            if (typeof(SVSMDCodeDomProvider) == serviceType)
-            {
-                service = new PowerShellCodeDomProvider();
-            }
-
-            return service;
-        }
-
-        public override bool IsCodeFile(string fileName)
-        {
-            if (String.IsNullOrEmpty(fileName)) return false;
-
-            var fi = new FileInfo(fileName);
-
-            return CodeFileExtensions.Select(m => m.ToUpper()).Contains(fi.Extension.ToUpper());
-        }
-    }
-}
+﻿using System;
+using System.IO;
+using System.Linq;
+using System.Windows.Forms;
+using Microsoft.VisualStudio.Shell.Interop;
+using Microsoft.VisualStudioTools.Project;
+using PowerShellTools.Classification;
+using PowerShellTools.Project.PropertyPages;
+
+namespace PowerShellTools.Project
+{
+    internal class PowerShellProjectNode : CommonProjectNode
+    {
+        private readonly CommonProjectPackage _package;
+        private static readonly ImageList ProjectImageList =
+            Utilities.GetImageList(
+                typeof(PowerShellProjectNode).Assembly.GetManifestResourceStream(
+                    "PowerShellTools.Project.Resources.ImageList.bmp"));
+
+        private readonly bool _dependenciesResolved;
+        public PowerShellProjectNode(CommonProjectPackage package, bool dependenciesResolved)
+            : base(package, ProjectImageList)
+        {
+            _dependenciesResolved = dependenciesResolved;
+            _package = package;
+            AddCATIDMapping(typeof(DebugPropertyPage), typeof(DebugPropertyPage).GUID);
+            AddCATIDMapping(typeof(InformationPropertyPage), typeof(InformationPropertyPage).GUID);
+            AddCATIDMapping(typeof(ComponentsPropertyPage), typeof(ComponentsPropertyPage).GUID);
+            AddCATIDMapping(typeof(ExportsPropertyPage), typeof(ExportsPropertyPage).GUID);
+            AddCATIDMapping(typeof(RequirementsPropertyPage), typeof(RequirementsPropertyPage).GUID);
+        }
+
+        public override Type GetProjectFactoryType()
+        {
+            return typeof (PowerShellProjectFactory);
+        }
+
+        public override Type GetEditorFactoryType()
+        {
+            return typeof(PowerShellEditorFactory);
+        }
+
+        public override string GetProjectName()
+        {
+            return "PowerShellProject";
+        }
+
+        public override string GetFormatList()
+        {
+            return "PowerShell Project File (*.pssproj)\n*.pssproj\nAll Files (*.*)\n*.*\n";
+        }
+
+        public override Type GetGeneralPropertyPageType()
+        {
+            return null;
+        }
+
+        protected override Guid[] GetConfigurationIndependentPropertyPages()
+        {
+            return new[] { 
+                typeof(DebugPropertyPage).GUID, 
+                typeof(InformationPropertyPage).GUID, 
+                typeof(ComponentsPropertyPage).GUID, 
+                typeof(ExportsPropertyPage).GUID, 
+                typeof(RequirementsPropertyPage).GUID };
+        }
+
+        public override Type GetLibraryManagerType()
+        {
+            return typeof(PowerShellLibraryManager);
+        }
+
+        public override IProjectLauncher GetLauncher()
+        {
+            return new PowerShellProjectLauncher(this, _dependenciesResolved);
+        }
+
+        protected override Stream ProjectIconsImageStripStream
+        {
+            get
+            {
+                return typeof(PowerShellProjectNode).Assembly.GetManifestResourceStream("PowerShellTools.Project.Resources.CommonImageList.bmp");
+            }
+        }
+
+        public override string[] CodeFileExtensions
+        {
+            get
+            {
+                return new[] { PowerShellConstants.PS1File, PowerShellConstants.PSD1File, PowerShellConstants.PSM1File };
+            }
+        }
+
+        public override CommonFileNode CreateCodeFileNode(ProjectElement item)
+        {
+            var node = new PowerShellFileNode(this, item);
+
+            node.OleServiceProvider.AddService(typeof(SVSMDCodeDomProvider), CreateServices, false);
+
+            return node;
+        }
+
+        public override CommonFileNode CreateNonCodeFileNode(ProjectElement item)
+        {
+            var node = new PowerShellFileNode(this, item);
+            node.OleServiceProvider.AddService(typeof(SVSMDCodeDomProvider), CreateServices, false);
+
+            return node;
+        }
+
+        protected override ConfigProvider CreateConfigProvider()
+        {
+            return new PowerShellConfigProvider(_package, this);
+        }
+
+        protected override NodeProperties CreatePropertiesObject()
+        {
+            return new PowerShellProjectNodeProperties(this);
+        }
+
+        /// <summary>
+        /// Creates the services exposed by this project.
+        /// </summary>
+        protected object CreateServices(Type serviceType)
+        {
+            object service = null;
+            if (typeof(SVSMDCodeDomProvider) == serviceType)
+            {
+                service = new PowerShellCodeDomProvider();
+            }
+
+            return service;
+        }
+
+        public override bool IsCodeFile(string fileName)
+        {
+            if (String.IsNullOrEmpty(fileName)) return false;
+
+            var fi = new FileInfo(fileName);
+
+            return CodeFileExtensions.Select(m => m.ToUpper()).Contains(fi.Extension.ToUpper());
+        }
+    }
+}