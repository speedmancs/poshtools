﻿<?xml version="1.0" encoding="utf-8"?>
<Project DefaultTargets="Build" xmlns="http://schemas.microsoft.com/developer/msbuild/2003" ToolsVersion="14.0">
  <Choose>
    <When Condition=" '$(VisualStudioVersion)'=='11.0'  Or '$(TargetVisualStudioVersion)'=='VS110' ">
      <PropertyGroup>
        <MinimumVisualStudioVersion>11.0</MinimumVisualStudioVersion>
        <FileUpgradeFlags>
        </FileUpgradeFlags>
        <UpgradeBackupLocation>
        </UpgradeBackupLocation>
        <OldToolsVersion>4.0</OldToolsVersion>
      </PropertyGroup>
    </When>
    <When Condition=" '$(VisualStudioVersion)'=='12.0'  Or '$(TargetVisualStudioVersion)'=='VS120' ">
      <PropertyGroup>
        <MinimumVisualStudioVersion>12.0</MinimumVisualStudioVersion>
        <FileUpgradeFlags>
        </FileUpgradeFlags>
        <UpgradeBackupLocation>
        </UpgradeBackupLocation>
        <OldToolsVersion>4.0</OldToolsVersion>
      </PropertyGroup>
    </When>
    <When Condition=" '$(VisualStudioVersion)'=='14.0'  Or '$(TargetVisualStudioVersion)'=='VS140' ">
      <PropertyGroup>
        <MinimumVisualStudioVersion>14.0</MinimumVisualStudioVersion>
        <FileUpgradeFlags>
        </FileUpgradeFlags>
        <UpgradeBackupLocation>
        </UpgradeBackupLocation>
        <OldToolsVersion>4.0</OldToolsVersion>
      </PropertyGroup>
    </When>
  </Choose>
  <Import Project="..\Build\ProjectBefore.settings" />
  <PropertyGroup>
    <DelaySign>false</DelaySign>
  </PropertyGroup>
  <Import Project="$(MSBuildExtensionsPath)\$(MSBuildToolsVersion)\Microsoft.Common.props" Condition="Exists('$(MSBuildExtensionsPath)\$(MSBuildToolsVersion)\Microsoft.Common.props')" />
  <PropertyGroup>
    <Configuration Condition=" '$(Configuration)' == '' ">Debug</Configuration>
    <Platform Condition=" '$(Platform)' == '' ">AnyCPU</Platform>
    <SchemaVersion>2.0</SchemaVersion>
    <ProjectGuid>{456D66A8-E05E-496D-BDCE-AF24BBC12E0D}</ProjectGuid>
    <ProjectTypeGuids>{82b43b9b-a64c-4715-b499-d71e9ca2bd60};{60dc8134-eba5-43b8-bcc9-bb4bc16c2548};{FAE04EC0-301F-11D3-BF4B-00C04F79EFBC}</ProjectTypeGuids>
    <OutputType>Library</OutputType>
    <AppDesignerFolder>Properties</AppDesignerFolder>
    <RootNamespace>PowerShellTools</RootNamespace>
    <AssemblyName>PowerShellTools.$(VSTarget)</AssemblyName>
    <TargetFrameworkVersion>v4.5</TargetFrameworkVersion>
  </PropertyGroup>
  <PropertyGroup Condition="'$(Configuration)|$(Platform)' == 'Debug|AnyCPU'">
    <PlatformTarget>AnyCPU</PlatformTarget>
    <DebugSymbols>true</DebugSymbols>
    <DebugType>full</DebugType>
    <Optimize>false</Optimize>
    <OutputPath>bin\Debug\</OutputPath>
    <DefineConstants>$(DefineConstants);TRACE;DEBUG;POWERSHELL</DefineConstants>
    <ErrorReport>prompt</ErrorReport>
    <WarningLevel>4</WarningLevel>
    <CodeAnalysisRuleSet>MinimumRecommendedRules.ruleset</CodeAnalysisRuleSet>
    <Prefer32Bit>false</Prefer32Bit>
    <CreateVsixContainer>True</CreateVsixContainer>
    <DeployExtension>True</DeployExtension>
    <UseVSHostingProcess>true</UseVSHostingProcess>
    <StartProgram>$(DevEnvDir)devenv.exe</StartProgram>
    <StartArguments>/rootsuffix Exp</StartArguments>
  </PropertyGroup>
  <PropertyGroup Condition="'$(Configuration)|$(Platform)' == 'Release|AnyCPU'">
    <PlatformTarget>AnyCPU</PlatformTarget>
    <DebugType>pdbonly</DebugType>
    <Optimize>true</Optimize>
    <OutputPath>bin\Release\</OutputPath>
    <DefineConstants>$(DefineConstants);TRACE;POWERSHELL</DefineConstants>
    <ErrorReport>prompt</ErrorReport>
    <WarningLevel>4</WarningLevel>
    <RunCodeAnalysis>true</RunCodeAnalysis>
    <CodeAnalysisRuleSet>MinimumRecommendedRules.ruleset</CodeAnalysisRuleSet>
    <Prefer32Bit>false</Prefer32Bit>
    <CreateVsixContainer>True</CreateVsixContainer>
    <NoWarn>436;169;3021</NoWarn>
    <DeployExtension>False</DeployExtension>
  </PropertyGroup>
  <ItemGroup>
    <Reference Include="log4net">
      <HintPath>..\ThirdParty\log4net.dll</HintPath>
    </Reference>
    <Reference Include="Microsoft.Build" />
    <Reference Include="Microsoft.Build.Framework" />
    <Reference Include="Microsoft.Build.Utilities.v4.0" />
    <Reference Include="Microsoft.CSharp" />
    <Reference Include="microsoft.msxml, Version=8.0.0.0, Culture=neutral, PublicKeyToken=b03f5f7f11d50a3a, processorArchitecture=MSIL">
      <EmbedInteropTypes>False</EmbedInteropTypes>
    </Reference>
    <Reference Include="Microsoft.VisualBasic" />
    <Reference Include="Microsoft.VisualStudio.CommandBars1">
      <HintPath>$(MSBuildProgramFiles32)\Common Files\Microsoft Shared\MSEnv\PublicAssemblies\Microsoft.VisualStudio.CommandBars.dll</HintPath>
      <EmbedInteropTypes>True</EmbedInteropTypes>
    </Reference>
    <Reference Include="Microsoft.VisualStudio.ComponentModelHost, Version=$(VSTarget).0.0, Culture=neutral, PublicKeyToken=b03f5f7f11d50a3a, processorArchitecture=MSIL" />
    <Reference Include="Microsoft.VisualStudio.CoreUtility, Version=$(VSTarget).0.0, Culture=neutral, PublicKeyToken=b03f5f7f11d50a3a, processorArchitecture=MSIL" />
    <Reference Include="Microsoft.VisualStudio.Debugger.InteropA, Version=9.0.0.0, Culture=neutral, PublicKeyToken=b03f5f7f11d50a3a" />
    <Reference Include="Microsoft.VisualStudio.Designer.Interfaces, Version=1.0.5000.0, Culture=neutral, PublicKeyToken=b03f5f7f11d50a3a">
      <EmbedInteropTypes>True</EmbedInteropTypes>
    </Reference>
    <Reference Include="Microsoft.VisualStudio.Editor, Version=$(VSTarget).0.0, Culture=neutral, PublicKeyToken=b03f5f7f11d50a3a, processorArchitecture=MSIL" />
    <Reference Include="Microsoft.VisualStudio.Language.Intellisense, Version=$(VSTarget).0.0, Culture=neutral, PublicKeyToken=b03f5f7f11d50a3a, processorArchitecture=MSIL" />
    <Reference Include="Microsoft.VisualStudio.Language.StandardClassification, Version=$(VSTarget).0.0, Culture=neutral, PublicKeyToken=b03f5f7f11d50a3a, processorArchitecture=MSIL" />
    <Reference Include="Microsoft.VisualStudio.OLE.Interop" />
    <Reference Include="Microsoft.VisualStudio.Package.LanguageService.$(VSTarget), Version=$(VSTarget).0.0, Culture=neutral, PublicKeyToken=b03f5f7f11d50a3a, processorArchitecture=MSIL" />
    <Reference Include="Microsoft.VisualStudio.Platform.VSEditor" />
    <Reference Include="Microsoft.VisualStudio.Shell.Immutable.10.0" />
    <Reference Include="Microsoft.VisualStudio.Shell.Interop" />
    <Reference Include="Microsoft.VisualStudio.Shell.Interop.8.0">
      <Private>False</Private>
    </Reference>
    <Reference Include="Microsoft.VisualStudio.Shell.Interop.9.0" />
    <Reference Include="Microsoft.VisualStudio.Shell.Interop.10.0">
      <Private>False</Private>
    </Reference>
    <Reference Include="Microsoft.VisualStudio.Shell.Interop.11.0">
      <EmbedInteropTypes>False</EmbedInteropTypes>
      <Private>False</Private>
    </Reference>
    <Reference Include="Microsoft.VisualStudio.Text.Data, Version=$(VSTarget).0.0, Culture=neutral, PublicKeyToken=b03f5f7f11d50a3a, processorArchitecture=MSIL" />
    <Reference Include="Microsoft.VisualStudio.Text.Logic, Version=$(VSTarget).0.0, Culture=neutral, PublicKeyToken=b03f5f7f11d50a3a, processorArchitecture=MSIL" />
    <Reference Include="Microsoft.VisualStudio.Text.UI, Version=$(VSTarget).0.0, Culture=neutral, PublicKeyToken=b03f5f7f11d50a3a, processorArchitecture=MSIL" />
    <Reference Include="Microsoft.VisualStudio.Text.UI.Wpf, Version=$(VSTarget).0.0, Culture=neutral, PublicKeyToken=b03f5f7f11d50a3a, processorArchitecture=MSIL" />
    <Reference Include="Microsoft.VisualStudio.TextManager.Interop" />
    <Reference Include="Microsoft.VisualStudio.Shell.$(VSTarget)" />
    <Reference Include="Microsoft.VisualStudio.Shell.Immutable.$(VSTarget)" />
    <Reference Include="Microsoft.VisualStudio.TextManager.Interop.8.0" />
    <Reference Include="Microsoft.VisualStudio.Threading, Version=$(VSTarget).0.0, Culture=neutral, PublicKeyToken=b03f5f7f11d50a3a, processorArchitecture=MSIL" />
    <Reference Include="Microsoft.Windows.Design.Host">
      <HintPath>$(MSBuildProgramFiles32)\Microsoft Visual Studio $(VSTarget)\Common7\IDE\PrivateAssemblies\Microsoft.Windows.Design.Host.dll</HintPath>
    </Reference>
    <Reference Include="System" />
    <Reference Include="System.ComponentModel.Composition" />
    <Reference Include="System.Core" />
    <Reference Include="System.Data" />
    <Reference Include="System.Design" />
    <Reference Include="System.Drawing" />
    <Reference Include="System.Management.Automation">
      <SpecificVersion>False</SpecificVersion>
      <HintPath>..\packages\PowerShell\System.Management.Automation.dll</HintPath>
    </Reference>
    <Reference Include="System.Runtime.Serialization" />
    <Reference Include="System.ServiceModel" />
    <Reference Include="System.Web" />
    <Reference Include="System.Windows.Forms" />
    <Reference Include="System.Xml" />
    <Reference Include="PresentationCore" />
    <Reference Include="PresentationFramework" />
    <Reference Include="System.Xml.Linq" />
    <Reference Include="UIAutomationProvider" />
    <Reference Include="VSLangProj, Version=7.0.3300.0, Culture=neutral, PublicKeyToken=b03f5f7f11d50a3a">
      <EmbedInteropTypes>True</EmbedInteropTypes>
    </Reference>
    <Reference Include="WindowsBase" />
    <Reference Include="System.Xaml" />
    <Reference Include="WindowsFormsIntegration" />
  </ItemGroup>
  <ItemGroup>
    <COMReference Include="EnvDTE">
      <Guid>{80CC9F66-E7D8-4DDD-85B6-D9E6CD0E93E2}</Guid>
      <VersionMajor>8</VersionMajor>
      <VersionMinor>0</VersionMinor>
      <Lcid>0</Lcid>
      <WrapperTool>primary</WrapperTool>
      <Isolated>False</Isolated>
      <EmbedInteropTypes>False</EmbedInteropTypes>
    </COMReference>
    <COMReference Include="EnvDTE100">
      <Guid>{26AD1324-4B7C-44BC-84F8-B86AED45729F}</Guid>
      <VersionMajor>10</VersionMajor>
      <VersionMinor>0</VersionMinor>
      <Lcid>0</Lcid>
      <WrapperTool>primary</WrapperTool>
      <Isolated>False</Isolated>
      <EmbedInteropTypes>False</EmbedInteropTypes>
    </COMReference>
    <COMReference Include="EnvDTE80">
      <Guid>{1A31287A-4D7D-413E-8E32-3B374931BD89}</Guid>
      <VersionMajor>8</VersionMajor>
      <VersionMinor>0</VersionMinor>
      <Lcid>0</Lcid>
      <WrapperTool>primary</WrapperTool>
      <Isolated>False</Isolated>
      <EmbedInteropTypes>False</EmbedInteropTypes>
    </COMReference>
    <COMReference Include="EnvDTE90">
      <Guid>{2CE2370E-D744-4936-A090-3FFFE667B0E1}</Guid>
      <VersionMajor>9</VersionMajor>
      <VersionMinor>0</VersionMinor>
      <Lcid>0</Lcid>
      <WrapperTool>primary</WrapperTool>
      <Isolated>False</Isolated>
      <EmbedInteropTypes>False</EmbedInteropTypes>
    </COMReference>
    <COMReference Include="stdole">
      <Guid>{00020430-0000-0000-C000-000000000046}</Guid>
      <VersionMajor>2</VersionMajor>
      <VersionMinor>0</VersionMinor>
      <Lcid>0</Lcid>
      <WrapperTool>primary</WrapperTool>
      <Isolated>False</Isolated>
      <EmbedInteropTypes>False</EmbedInteropTypes>
    </COMReference>
  </ItemGroup>
  <ItemGroup>
    <Compile Include="Classification\ClassificationType.cs">
      <SubType>Code</SubType>
    </Compile>
    <Compile Include="Classification\Classifier.cs" />
    <Compile Include="Classification\ClassifierServices.cs" />
    <Compile Include="Classification\HighlightMatchedBracesFormatDefinition.cs" />
    <Compile Include="Classification\HighlightMatchedBracesTag.cs" />
    <Compile Include="Classification\IPowerShellTokenizationService.cs" />
    <Compile Include="Classification\PowerShellBraceMatchingTagger.cs" />
    <Compile Include="Classification\PowerShellBraceMatchingTaggerProvider.cs" />
    <Compile Include="Classification\PowerShellClassifier.cs">
      <SubType>Code</SubType>
    </Compile>
    <Compile Include="Classification\PowerShellClassifierProvider.cs">
      <SubType>Code</SubType>
    </Compile>
    <Compile Include="Classification\PowerShellErrorTagger.cs" />
    <Compile Include="Classification\PowerShellErrorTaggerProvider.cs" />
    <Compile Include="Classification\PowerShellOutliningTagger.cs" />
    <Compile Include="Classification\PowerShellOutliningTaggerProvider.cs" />
    <Compile Include="Classification\PowerShellParseUtilities.cs" />
    <Compile Include="Classification\PowerShellTokenizationService.cs" />
    <Compile Include="Cmdlets\GetVisualStudioServiceCommand.cs" />
    <Compile Include="Commands\ExecuteAsScriptCommand.cs" />
    <Compile Include="Commands\ExecuteSelectionCommand.cs" />
    <Compile Include="Commands\ExecuteWithParametersAsScriptCommand.cs" />
    <Compile Include="Commands\ExecuteWithParametersAsScriptFromSolutionExplorerCommand.cs" />
    <Compile Include="Commands\ICommand.cs" />
    <Compile Include="Commands\OpenDebugReplCommand.cs" />
    <Compile Include="Commands\PrettyPrintCommand.cs" />
    <Compile Include="Commands\UserInterface\Converters\ByteValueConverter.cs" />
    <Compile Include="Commands\UserInterface\ConfigurableBoolToVisibilityConveter.cs" />
    <Compile Include="Commands\UserInterface\DataTypeConstants.cs" />
    <Compile Include="Commands\UserInterface\Converters\ErrorIconConverter.cs" />
    <Compile Include="Commands\UserInterface\Converters\IntValueConverter.cs" />
    <Compile Include="Commands\UserInterface\Converters\LongValueConverter.cs" />
    <Compile Include="Commands\UserInterface\ParameterEditorModel.cs" />
    <Compile Include="Commands\UserInterface\ParameterEditorTemplateSelector.cs" />
    <Compile Include="Commands\UserInterface\ParameterEditorViewModel.cs" />
    <Compile Include="Commands\UserInterface\ParameterEditorHelper.cs" />
    <Compile Include="Commands\UserInterface\ParameterType.cs" />
    <Compile Include="Commands\UserInterface\ParameterValueComparer.cs" />
    <Compile Include="Commands\UserInterface\ParameterEditorView.xaml.cs">
      <DependentUpon>ParameterEditorView.xaml</DependentUpon>
    </Compile>
    <Compile Include="Commands\UserInterface\ScriptParameter.cs" />
    <Compile Include="Commands\UserInterface\ScriptParameterViewModel.cs" />
    <Compile Include="Commands\UserInterface\ValidationResult.cs" />
    <Compile Include="CredentialUI\CredentialsDialog.cs" />
    <Compile Include="CredentialUI\NativeCredentialsUI.cs" />
    <Compile Include="CredentialUI\Resources.Designer.cs">
      <AutoGen>True</AutoGen>
      <DesignTime>True</DesignTime>
      <DependentUpon>Resources.resx</DependentUpon>
    </Compile>
    <Compile Include="CredentialUI\SecureStringDialog.xaml.cs">
      <DependentUpon>SecureStringDialog.xaml</DependentUpon>
    </Compile>
    <Compile Include="CredentialUI\SecureStringDialogViewModel.cs" />
    <Compile Include="DebugEngine\BreakpointManager.cs" />
    <Compile Include="DebugEngine\DebugEngineInternalException.cs" />
<<<<<<< HEAD
    <Compile Include="DebugEngine\Remote\RemoteDebugPort.cs" />
    <Compile Include="DebugEngine\Remote\RemoteDebugPortSupplier.cs" />
    <Compile Include="DebugEngine\Remote\RemoteEnumDebugProcess.cs" />
    <Compile Include="DebugEngine\Remote\RemoteEnumDebugPrograms.cs" />
    <Compile Include="DebugEngine\Remote\RemotePortPicker.cs" />
=======
    <Compile Include="DebugEngine\NativeMethods.cs" />
    <Compile Include="DebugEngine\PromptUI\ChoiceButtonItem.cs" />
    <Compile Include="DebugEngine\PromptUI\ReadHostPromptForChoicesView.xaml.cs">
      <DependentUpon>ReadHostPromptForChoicesView.xaml</DependentUpon>
    </Compile>
    <Compile Include="DebugEngine\PromptUI\ReadHostPromptForChoicesViewModel.cs" />
>>>>>>> a4a64b87
    <Compile Include="DebugServiceEventHandlerBehaviorAttribute.cs" />
    <Compile Include="DebugEngine\DebugServiceEventsHandlerProxy.cs" />
    <Compile Include="DebugEngine\Definitions\Com.cs" />
    <Compile Include="DebugEngine\Definitions\Enums.cs" />
    <Compile Include="DebugEngine\Definitions\Guids.cs" />
    <Compile Include="DebugEngine\Definitions\Hresult.cs" />
    <Compile Include="DebugEngine\Engine.cs" />
    <Compile Include="DebugEngine\EngineEvents.cs" />
    <Compile Include="DebugEngine\Engine\EngineUtils.cs" />
    <Compile Include="DebugEngine\Engine\OperationThread.cs" />
    <Compile Include="DebugEngine\Impl\AD7Enums.cs" />
    <Compile Include="DebugEngine\IRunspaceProvider.cs" />
    <Compile Include="DebugEngine\PendingBreakpoint.cs" />
    <Compile Include="DebugEngine\PInvoke.cs" />
    <Compile Include="DebugEngine\PrivateReflectionDynamicObject.cs" />
    <Compile Include="DebugEngine\Profiler.cs" />
    <Compile Include="DebugEngine\PromptUI\ReadHostPromptDialog.xaml.cs">
      <DependentUpon>ReadHostPromptDialog.xaml</DependentUpon>
    </Compile>
    <Compile Include="DebugEngine\PromptUI\ReadHostPromptDialogViewModel.cs" />
    <Compile Include="DebugEngine\ResourceStrings.Designer.cs">
      <AutoGen>True</AutoGen>
      <DesignTime>True</DesignTime>
      <DependentUpon>ResourceStrings.resx</DependentUpon>
    </Compile>
    <Compile Include="DebugEngine\ScirptProgramNode.cs" />
    <Compile Include="DebugEngine\ScriptBreakpoint.cs" />
    <Compile Include="DebugEngine\ScriptDebugger.cs" />
    <Compile Include="DebugEngine\ScriptDebugProcess.cs" />
    <Compile Include="DebugEngine\ScriptDocumentContext.cs" />
    <Compile Include="DebugEngine\ScriptProgramProvider.cs" />
    <Compile Include="DebugEngine\ScriptProperty.cs" />
    <Compile Include="DebugEngine\ScriptStackFrame.cs" />
    <Compile Include="DebugEngine\HostUi.cs" />
    <Compile Include="DebugEngine\DebugEventManager.cs" />
    <Compile Include="DependencyValidator.cs" />
    <Compile Include="Intellisense\EdgeTrackingMode.cs" />
    <Compile Include="Options\BitnessEventArgs.cs" />
    <Compile Include="Options\BitnessOption.cs" />
    <Compile Include="LanguageService\DropDownBar\EntryInfoEnums.cs" />
    <Compile Include="LanguageService\DropDownBar\ScriptEntryInfo.cs" />
    <Compile Include="LanguageService\DropDownBar\FunctionDefinitionEntryInfo.cs" />
    <Compile Include="LanguageService\DropDownBar\IDropDownEntryInfo.cs" />
    <Compile Include="LanguageService\NavigationExtensions.cs" />
    <Compile Include="Project\DeveloperActivityAttribute.cs" />
    <Compile Include="Diagnostics\DiagnosticConfiguration.cs" />
    <Compile Include="Diagnostics\DiagnosticsDialogPage.cs">
      <SubType>Component</SubType>
    </Compile>
    <Compile Include="Diagnostics\OutputPaneAppender.cs" />
    <Compile Include="EditorImports.cs" />
    <Compile Include="Options\GeneralDialogPage.cs">
      <SubType>Component</SubType>
    </Compile>
    <Compile Include="IDependencyValidator.cs" />
    <Compile Include="Intellisense\AutoCompletionController.cs" />
    <Compile Include="Intellisense\IntellisenseController.cs" />
    <Compile Include="Intellisense\IntellisenseControllerProvider.cs" />
    <Compile Include="Intellisense\IntelliSenseEventsHandlerProxy.cs" />
    <Compile Include="Intellisense\IntelliSenseManager.cs" />
    <Compile Include="Intellisense\PowerShellCompletionSource.cs" />
    <Compile Include="Intellisense\PowerShellCompletionSourceProvider.cs" />
    <Compile Include="Intellisense\TabCompleteSession.cs" />
    <Compile Include="Intellisense\Utilities.cs" />
    <Compile Include="LanguageService\CodeWindowManager.cs" />
    <Compile Include="LanguageService\DropDownBar\DropDownBarClient.cs" />
    <Compile Include="LanguageService\EditorExtensions.cs" />
    <Compile Include="LanguageService\IndentUtilities.cs" />
    <Compile Include="LanguageService\PowerShellLanaguagePreferences.cs" />
    <Compile Include="LanguageService\SmartIndent.cs" />
    <Compile Include="LanguageService\SmartIndentProvider.cs" />
    <Compile Include="LanguageService\PowerShellLanguageInfo.cs" />
    <Compile Include="LanguageService\TextViewFilter.cs" />
    <Compile Include="LanguageService\EditFilter.cs" />
    <Compile Include="Guids.cs" />
    <Compile Include="Classification\OutputPaneClassifier.cs" />
    <Compile Include="PackageProperties.cs" />
    <Compile Include="PowerShellConstants.cs" />
    <Compile Include="Classification\PowerShellEditorFactory.cs" />
    <Compile Include="Project\PowerShellCodeDomProvider.cs" />
    <Compile Include="Project\LocDisplayNameAttribute.cs" />
    <Compile Include="Project\PowerShellConfigProvider.cs" />
    <Compile Include="Project\PropertyPages\ComponentsPropertyPage.cs" />
    <Compile Include="Project\PropertyPages\ComponentsPropertyPageControl.cs">
      <SubType>UserControl</SubType>
    </Compile>
    <Compile Include="Project\PropertyPages\ComponentsPropertyPageControl.Designer.cs">
      <DependentUpon>ComponentsPropertyPageControl.cs</DependentUpon>
    </Compile>
    <Compile Include="Project\PropertyPages\ExportsPropertyPage.cs" />
    <Compile Include="Project\PropertyPages\ExportsPropertyPageControl.cs">
      <SubType>UserControl</SubType>
    </Compile>
    <Compile Include="Project\PropertyPages\ExportsPropertyPageControl.Designer.cs">
      <DependentUpon>ExportsPropertyPageControl.cs</DependentUpon>
    </Compile>
    <Compile Include="Project\PropertyPages\InformationPropertyPage.cs" />
    <Compile Include="Project\PropertyPages\InformationPropertyPageControl.cs">
      <SubType>UserControl</SubType>
    </Compile>
    <Compile Include="Project\PropertyPages\InformationPropertyPageControl.Designer.cs">
      <DependentUpon>InformationPropertyPageControl.cs</DependentUpon>
    </Compile>
    <Compile Include="Project\PropertyPages\DebugPropertyPage.cs" />
    <Compile Include="Project\PropertyPages\DebugPropertyPageControl.cs">
      <SubType>UserControl</SubType>
    </Compile>
    <Compile Include="Project\PropertyPages\DebugPropertyPageControl.Designer.cs">
      <DependentUpon>DebugPropertyPageControl.cs</DependentUpon>
    </Compile>
    <Compile Include="Project\PowerShellFileNode.cs" />
    <Compile Include="Project\PowerShellFileNodeProperties.cs" />
    <Compile Include="Project\PropertyPages\GeneralPropertyPageControl.cs">
      <SubType>UserControl</SubType>
    </Compile>
    <Compile Include="Project\PropertyPages\GeneralPropertyPageControl.Designer.cs">
      <DependentUpon>GeneralPropertyPageControl.cs</DependentUpon>
    </Compile>
    <Compile Include="Project\PowerShellLibraryManager.cs" />
    <Compile Include="Project\PowerShellProjectConfig.cs" />
    <Compile Include="Project\PowerShellProjectFactory.cs" />
    <Compile Include="Project\PowerShellProjectLauncher.cs" />
    <Compile Include="Project\PowerShellProjectNode.cs" />
    <Compile Include="Project\PowerShellProjectNodeProperties.cs" />
    <Compile Include="Project\PowerShellProjectPackage.cs" />
    <Compile Include="Project\PropertyPages\GeneralPropertyPage.cs" />
    <Compile Include="Project\ProjectConstants.cs" />
    <Compile Include="Project\PropertyPages\ItemCollection.cs">
      <SubType>UserControl</SubType>
    </Compile>
    <Compile Include="Project\PropertyPages\ItemCollection.Designer.cs">
      <DependentUpon>ItemCollection.cs</DependentUpon>
    </Compile>
    <Compile Include="Project\PropertyPages\PropertyPageUserControl.cs">
      <SubType>UserControl</SubType>
    </Compile>
    <Compile Include="Project\PropertyPages\RequirementsPropertyPage.cs" />
    <Compile Include="Project\PropertyPages\RequirementsPropertyPageControl.cs">
      <SubType>UserControl</SubType>
    </Compile>
    <Compile Include="Project\PropertyPages\RequirementsPropertyPageControl.Designer.cs">
      <DependentUpon>RequirementsPropertyPageControl.cs</DependentUpon>
    </Compile>
    <Compile Include="Project\PSBuildTask.cs" />
    <Compile Include="Project\ResourcesCategoryAttribute.cs" />
    <Compile Include="Project\ResourcesDescriptionAttribute.cs" />
    <Compile Include="Project\ImageListIndex.cs" />
    <Compile Include="Project\SharedProject\AllFilesProjectElement.cs" />
    <Compile Include="Project\SharedProject\AssemblyReferenceNode.cs" />
    <Compile Include="Project\SharedProject\Attributes.cs" />
    <Compile Include="Project\SharedProject\Automation\AutomationScope.cs" />
    <Compile Include="Project\SharedProject\Automation\OAFileItem.cs" />
    <Compile Include="Project\SharedProject\Automation\OAFolderItem.cs" />
    <Compile Include="Project\SharedProject\Automation\OANavigableProjectItems.cs" />
    <Compile Include="Project\SharedProject\Automation\OANullProperty.cs" />
    <Compile Include="Project\SharedProject\Automation\OAProject.cs" />
    <Compile Include="Project\SharedProject\Automation\OAProjectConfigurationProperties.cs" />
    <Compile Include="Project\SharedProject\Automation\OAProjectItem.cs" />
    <Compile Include="Project\SharedProject\Automation\OAProjectItems.cs" />
    <Compile Include="Project\SharedProject\Automation\OAProperties.cs" />
    <Compile Include="Project\SharedProject\Automation\OAProperty.cs" />
    <Compile Include="Project\SharedProject\Automation\OAReferenceFolderItem.cs" />
    <Compile Include="Project\SharedProject\Automation\OAReferenceItem.cs" />
    <Compile Include="Project\SharedProject\Automation\VSProject\OAAssemblyReference.cs" />
    <Compile Include="Project\SharedProject\Automation\VSProject\OAProjectReference.cs" />
    <Compile Include="Project\SharedProject\Automation\VSProject\OAReferenceBase.cs" />
    <Compile Include="Project\SharedProject\Automation\VSProject\OAReferences.cs" />
    <Compile Include="Project\SharedProject\Automation\VSProject\OAVSProject.cs" />
    <Compile Include="Project\SharedProject\Automation\VSProject\OAVSProjectItem.cs" />
    <Compile Include="Project\SharedProject\BuildDependency.cs" />
    <Compile Include="Project\SharedProject\BuildPropertyPage.cs" />
    <Compile Include="Project\SharedProject\CommonConfigProvider.cs" />
    <Compile Include="Project\SharedProject\CommonConstants.cs" />
    <Compile Include="Project\SharedProject\CommonEditorFactory.cs" />
    <Compile Include="Project\SharedProject\CommonFileNode.cs" />
    <Compile Include="Project\SharedProject\CommonFolderNode.cs" />
    <Compile Include="Project\SharedProject\CommonNonCodeFileNode.cs" />
    <Compile Include="Project\SharedProject\CommonPackage.cs" />
    <Compile Include="Project\SharedProject\CommonProjectConfig.cs" />
    <Compile Include="Project\SharedProject\CommonProjectNode.cs" />
    <Compile Include="Project\SharedProject\CommonProjectNodeProperties.cs" />
    <Compile Include="Project\SharedProject\CommonProjectPackage.cs" />
    <Compile Include="Project\SharedProject\CommonPropertyPage.cs" />
    <Compile Include="Project\SharedProject\CommonReferenceContainerNode.cs" />
    <Compile Include="Project\SharedProject\CommonUtils.cs" />
    <Compile Include="Project\SharedProject\ConfigProvider.cs" />
    <Compile Include="Project\SharedProject\DataObject.cs" />
    <Compile Include="Project\SharedProject\DebugTimer.cs" />
    <Compile Include="Project\SharedProject\DependentFileNode.cs" />
    <Compile Include="Project\SharedProject\DesignPropertyDescriptor.cs" />
    <Compile Include="Project\SharedProject\DeveloperActivityAttribute.cs" />
    <Compile Include="Project\SharedProject\DialogWindowVersioningWorkaround.cs" />
    <Compile Include="Project\SharedProject\DirtyChangedEventArgs.cs" />
    <Compile Include="Project\SharedProject\DocumentManager.cs" />
    <Compile Include="Project\SharedProject\EnumDependencies.cs" />
    <Compile Include="Project\SharedProject\FileChangeManager.cs" />
    <Compile Include="Project\SharedProject\FileDocumentManager.cs" />
    <Compile Include="Project\SharedProject\FileNode.cs" />
    <Compile Include="Project\SharedProject\FolderNode.cs" />
    <Compile Include="Project\SharedProject\HierarchyNode.cs" />
    <Compile Include="Project\SharedProject\HierarchyNodeFlags.cs" />
    <Compile Include="Project\SharedProject\IDEBuildLogger.cs" />
    <Compile Include="Project\SharedProject\IDiskBasedNode.cs" />
    <Compile Include="Project\SharedProject\ImageHandler.cs" />
    <Compile Include="Project\SharedProject\Interfaces.cs" />
    <Compile Include="Project\SharedProject\IProjectLauncher.cs" />
    <Compile Include="Project\SharedProject\IProjectPublisher.cs" />
    <Compile Include="Project\SharedProject\IPublishFile.cs" />
    <Compile Include="Project\SharedProject\IPublishProject.cs" />
    <Compile Include="Project\SharedProject\LocalizableProperties.cs" />
    <Compile Include="Project\SharedProject\Misc\ConnectionPointContainer.cs" />
    <Compile Include="Project\SharedProject\Misc\ExternDll.cs" />
    <Compile Include="Project\SharedProject\Misc\NativeMethods.cs" />
    <Compile Include="Project\SharedProject\Misc\UnsafeNativeMethods.cs" />
    <Compile Include="Project\SharedProject\MsBuildProjectElement.cs" />
    <Compile Include="Project\SharedProject\Navigation\CommonLibraryNode.cs" />
    <Compile Include="Project\SharedProject\Navigation\HierarchyListener.cs" />
    <Compile Include="Project\SharedProject\Navigation\ICustomSearchListProvider.cs" />
    <Compile Include="Project\SharedProject\Navigation\ILibraryManager.cs" />
    <Compile Include="Project\SharedProject\Navigation\IScopeNode.cs" />
    <Compile Include="Project\SharedProject\Navigation\ISimpleObject.cs" />
    <Compile Include="Project\SharedProject\Navigation\Library.cs" />
    <Compile Include="Project\SharedProject\Navigation\LibraryManager.cs" />
    <Compile Include="Project\SharedProject\Navigation\LibraryNode.cs" />
    <Compile Include="Project\SharedProject\Navigation\LibraryTask.cs" />
    <Compile Include="Project\SharedProject\Navigation\ModuleId.cs" />
    <Compile Include="Project\SharedProject\Navigation\ProjectLibraryNode.cs" />
    <Compile Include="Project\SharedProject\Navigation\SimpleObject.cs" />
    <Compile Include="Project\SharedProject\Navigation\SimpleObjectList.cs" />
    <Compile Include="Project\SharedProject\Navigation\SourceLocation.cs" />
    <Compile Include="Project\SharedProject\Navigation\TextLineEventListener.cs" />
    <Compile Include="Project\SharedProject\NodeProperties.cs" />
    <Compile Include="Project\SharedProject\OleServiceProvider.cs" />
    <Compile Include="Project\SharedProject\Output.cs" />
    <Compile Include="Project\SharedProject\OutputGroup.cs" />
    <Compile Include="Project\SharedProject\OverwriteFileDialog.xaml.cs">
      <DependentUpon>OverwriteFileDialog.xaml</DependentUpon>
    </Compile>
    <Compile Include="Project\SharedProject\ProjectConfig.cs" />
    <Compile Include="Project\SharedProject\ProjectDesignerDocumentManager.cs" />
    <Compile Include="Project\SharedProject\ProjectDocumentsListener.cs" />
    <Compile Include="Project\SharedProject\ProjectDocumentsListenerForStartupFileUpdates.cs" />
    <Compile Include="Project\SharedProject\ProjectElement.cs" />
    <Compile Include="Project\SharedProject\ProjectFactory.cs" />
    <Compile Include="Project\SharedProject\ProjectFileConstants.cs" />
    <Compile Include="Project\SharedProject\ProjectNode.CopyPaste.cs" />
    <Compile Include="Project\SharedProject\ProjectNode.cs" />
    <Compile Include="Project\SharedProject\ProjectNode.Events.cs" />
    <Compile Include="Project\SharedProject\ProjectNode.IOleCommandTarget.cs" />
    <Compile Include="Project\SharedProject\ProjectPackage.cs" />
    <Compile Include="Project\SharedProject\ProjectReferenceNode.cs" />
    <Compile Include="Project\SharedProject\ProjectResources.cs" />
    <Compile Include="Project\SharedProject\PropertiesEditorLauncher.cs" />
    <Compile Include="Project\SharedProject\ProvideDebugEngineAttribute.cs" />
    <Compile Include="Project\SharedProject\ProvideDebugExceptionAttribute.cs" />
    <Compile Include="Project\SharedProject\ProvideDebugLanguageAttribute.cs" />
    <Compile Include="Project\SharedProject\ProvideDebugPortPickerAttribute.cs" />
    <Compile Include="Project\SharedProject\ProvideDebugPortSupplierAttribute.cs" />
    <Compile Include="Project\SharedProject\PublishFailedException.cs" />
    <Compile Include="Project\SharedProject\PublishFile.cs" />
    <Compile Include="Project\SharedProject\PublishProject.cs" />
    <Compile Include="Project\SharedProject\PublishProjectOptions.cs" />
    <Compile Include="Project\SharedProject\ReferenceContainerNode.cs" />
    <Compile Include="Project\SharedProject\ReferenceNode.cs" />
    <Compile Include="Project\SharedProject\Resources.cs" />
    <Compile Include="Project\SharedProject\SharedCommands.cs" />
    <Compile Include="Project\SharedProject\SolutionEventsListener.cs" />
    <Compile Include="Project\SharedProject\SolutionListener.cs" />
    <Compile Include="Project\SharedProject\SolutionListenerForBuildDependencyUpdate.cs" />
    <Compile Include="Project\SharedProject\SolutionListenerForProjectEvents.cs" />
    <Compile Include="Project\SharedProject\SolutionListenerForProjectOpen.cs" />
    <Compile Include="Project\SharedProject\StructuresEnums.cs" />
    <Compile Include="Project\SharedProject\SuspendFileChanges.cs" />
    <Compile Include="Project\SharedProject\TaskProgressBar.xaml.cs">
      <DependentUpon>TaskProgressBar.xaml</DependentUpon>
    </Compile>
    <Compile Include="Project\SharedProject\TrackDocumentsHelper.cs" />
    <Compile Include="Project\SharedProject\UIThread.cs" />
    <Compile Include="Project\SharedProject\UIThreadSynchronizer.cs" />
    <Compile Include="Project\SharedProject\UpdateSolutionEventsListener.cs" />
    <Compile Include="Project\SharedProject\Utilities.cs" />
    <Compile Include="Project\SharedProject\VirtualProjectElement.cs" />
    <Compile Include="Project\SharedProject\VsCommands.cs" />
    <Compile Include="Project\SharedProject\VsExtensions.cs" />
    <Compile Include="Project\SharedProject\VSShellUtilities.cs" />
    <Compile Include="Project\SharedProject\WebPiComponentPickerControl.cs">
      <SubType>UserControl</SubType>
    </Compile>
    <Compile Include="Project\SharedProject\WebPiComponentPickerControl.Designer.cs">
      <DependentUpon>WebPiComponentPickerControl.cs</DependentUpon>
    </Compile>
    <Compile Include="Project\Utils\DropDownListProperty.cs" />
    <Compile Include="Project\Utils\DropDownListPropertyEditor.cs" />
    <Compile Include="Project\Utils\FileListTypeConverter.cs" />
    <Compile Include="Project\Utils\VersionConverter.cs" />
    <Compile Include="ProvideDiffSupportedContentTypeAttribute.cs" />
    <Compile Include="RegistrationAttributes.cs">
      <SubType>Code</SubType>
    </Compile>
    <Compile Include="Repl\PowerShellReplEvaluatorProvider.cs" />
    <Compile Include="Repl\IPowerShellEvaluator.cs" />
    <Compile Include="Repl\PowerShellReplEvaluator.cs" />
    <Compile Include="Resources.Designer.cs">
      <AutoGen>True</AutoGen>
      <DesignTime>True</DesignTime>
      <DependentUpon>Resources.resx</DependentUpon>
    </Compile>
    <Compile Include="GlobalSuppressions.cs" />
    <Compile Include="PowerShellToolsPackage.cs" />
    <Compile Include="Properties\AssemblyInfo.cs" />
    <Compile Include="RunspaceRef.cs" />
    <Compile Include="ServiceManagement\ChannelFactoryHelper.cs" />
    <Compile Include="ServiceManagement\ConnectionManager.cs" />
    <Compile Include="ServiceManagement\PowershellHostProcessException.cs" />
    <Compile Include="ServiceManagement\PowershellHostProcessHelper.cs" />
    <Compile Include="Service\ExecutionEngine.cs" />
    <Compile Include="Service\IExecutionEngine.cs" />
    <Compile Include="Service\PowerShellService.cs" />
  </ItemGroup>
  <ItemGroup>
    <EmbeddedResource Include="CredentialUI\Resources.resx">
      <Generator>PublicResXFileCodeGenerator</Generator>
      <LastGenOutput>Resources.Designer.cs</LastGenOutput>
    </EmbeddedResource>
    <EmbeddedResource Include="DebugEngine\ResourceStrings.resx">
      <Generator>ResXFileCodeGenerator</Generator>
      <SubType>Designer</SubType>
      <LastGenOutput>ResourceStrings.Designer.cs</LastGenOutput>
    </EmbeddedResource>
    <EmbeddedResource Include="Project\PropertyPages\ComponentsPropertyPageControl.resx">
      <DependentUpon>ComponentsPropertyPageControl.cs</DependentUpon>
    </EmbeddedResource>
    <EmbeddedResource Include="Project\PropertyPages\ExportsPropertyPageControl.resx">
      <DependentUpon>ExportsPropertyPageControl.cs</DependentUpon>
    </EmbeddedResource>
    <EmbeddedResource Include="Project\PropertyPages\InformationPropertyPageControl.resx">
      <DependentUpon>InformationPropertyPageControl.cs</DependentUpon>
    </EmbeddedResource>
    <EmbeddedResource Include="Project\PropertyPages\DebugPropertyPageControl.resx">
      <DependentUpon>DebugPropertyPageControl.cs</DependentUpon>
    </EmbeddedResource>
    <EmbeddedResource Include="Project\PropertyPages\GeneralPropertyPageControl.resx">
      <DependentUpon>GeneralPropertyPageControl.cs</DependentUpon>
    </EmbeddedResource>
    <EmbeddedResource Include="Project\PropertyPages\ItemCollection.resx">
      <DependentUpon>ItemCollection.cs</DependentUpon>
    </EmbeddedResource>
    <EmbeddedResource Include="Project\PropertyPages\RequirementsPropertyPageControl.resx">
      <DependentUpon>RequirementsPropertyPageControl.cs</DependentUpon>
    </EmbeddedResource>
    <EmbeddedResource Include="Project\Resources\ProjectResources.resx" />
    <EmbeddedResource Include="Project\SharedProject\ProjectResources.resx">
      <DependentUpon>ProjectResources.cs</DependentUpon>
    </EmbeddedResource>
    <EmbeddedResource Include="Project\SharedProject\Resources.resx">
      <DependentUpon>Resources.cs</DependentUpon>
    </EmbeddedResource>
    <EmbeddedResource Include="Project\SharedProject\WebPiComponentPickerControl.resx">
      <DependentUpon>WebPiComponentPickerControl.cs</DependentUpon>
    </EmbeddedResource>
    <EmbeddedResource Include="Resources.resx">
      <Generator>PublicResXFileCodeGenerator</Generator>
      <LastGenOutput>Resources.Designer.cs</LastGenOutput>
      <SubType>Designer</SubType>
      <CustomToolNamespace>PowerShellTools</CustomToolNamespace>
    </EmbeddedResource>
    <EmbeddedResource Include="VSPackage.resx">
      <MergeWithCTO>true</MergeWithCTO>
      <ManifestResourceName>VSPackage</ManifestResourceName>
      <SubType>Designer</SubType>
    </EmbeddedResource>
  </ItemGroup>
  <ItemGroup>
    <Resource Include="Commands\UserInterface\Resources\StatusAnnotations_Invalid_color_16x.png" />
    <Resource Include="Commands\UserInterface\Resources\Warning_yellow_7231_16x16.png" />
    <Content Include="DebugEngine\PowerShellTools.DebugEngine.csproj" />
    <Content Include="ItemTemplates\PowerShell Script.zip">
      <CopyToOutputDirectory>Always</CopyToOutputDirectory>
      <IncludeInVSIX>true</IncludeInVSIX>
    </Content>
    <None Include="Manifest\source.extension.vsixmanifest" />
    <Content Include="poshtools.png">
      <CopyToOutputDirectory>Always</CopyToOutputDirectory>
      <IncludeInVSIX>true</IncludeInVSIX>
    </Content>
    <EmbeddedResource Include="Resources\completionset.bmp" />
    <Resource Include="Poshtools_128x.png" />
    <Content Include="PowerShellToolsColors.pkgdef">
      <CopyToOutputDirectory>Always</CopyToOutputDirectory>
      <IncludeInVSIX>true</IncludeInVSIX>
    </Content>
    <Content Include="preview.png">
      <CopyToOutputDirectory>Always</CopyToOutputDirectory>
      <IncludeInVSIX>true</IncludeInVSIX>
    </Content>
    <EmbeddedResource Include="Project\Resources\ImageList.bmp" />
    <EmbeddedResource Include="Project\Resources\CommonImageList.bmp" />
    <EmbeddedResource Include="Resources\PowerShellInteractiveWindow_16x.png" />
    <None Include="Resources\WarningIcon.ico" />
    <None Include="Resources\ErrorStatus.png" />
    <Content Include="Templates\Files\ScriptDataFile.vstemplate" />
    <Content Include="Templates\Files\ScriptModule.vstemplate" />
    <Content Include="Templates\Files\Script.vstemplate" />
    <Resource Include="Templates\Projects\PowerShellModuleProject.ico" />
    <Content Include="Templates\Projects\PowerShellModuleProject.vstemplate" />
    <Content Include="Templates\Projects\PowerShellProject.vstemplate" />
    <Resource Include="Templates\Projects\PowerShellProject.ico" />
    <Content Include="ItemTemplates\PowerShell Script Module.zip">
      <CopyToOutputDirectory>Always</CopyToOutputDirectory>
      <IncludeInVSIX>true</IncludeInVSIX>
    </Content>
    <Content Include="ItemTemplates\PowerShell Script Data File.zip">
      <CopyToOutputDirectory>Always</CopyToOutputDirectory>
      <IncludeInVSIX>true</IncludeInVSIX>
    </Content>
    <Content Include="PrettyPrint.ps1">
      <CopyToOutputDirectory>Always</CopyToOutputDirectory>
      <IncludeInVSIX>true</IncludeInVSIX>
    </Content>
    <Content Include="ProjectTemplates\PowerShellModuleProject.zip">
      <CopyToOutputDirectory>Always</CopyToOutputDirectory>
      <IncludeInVSIX>true</IncludeInVSIX>
    </Content>
    <None Include="PowerShellToolsProcessHostConsole.exe.config">
      <SubType>Designer</SubType>
    </None>
    <None Include="Templates\Files\Script.Test.ps1" />
    <None Include="Templates\Files\Script.psd1" />
    <None Include="Templates\Files\Script.psm1" />
    <None Include="Templates\Projects\Module.psd1" />
    <None Include="Templates\Projects\Module.psm1" />
    <None Include="Templates\Projects\Module.tests.ps1" />
    <None Include="Templates\Projects\PowerShellModuleProject.pssproj">
      <SubType>Designer</SubType>
    </None>
    <None Include="Templates\Projects\PowerShellProject.pssproj">
      <SubType>Designer</SubType>
    </None>
    <None Include="Templates\Projects\Script.ps1" />
    <Resource Include="Templates\Files\PowerShellScript.ico" />
    <Resource Include="Templates\Files\PowerShellModule.ico" />
    <Resource Include="Templates\Files\PowerShellDataFile.ico" />
    <None Include="PowerShellTools.targets" />
    <Content Include="License.txt">
      <CopyToOutputDirectory>Always</CopyToOutputDirectory>
      <IncludeInVSIX>true</IncludeInVSIX>
    </Content>
    <Content Include="ProjectTemplates\PowerShellProject.zip">
      <CopyToOutputDirectory>Always</CopyToOutputDirectory>
      <IncludeInVSIX>true</IncludeInVSIX>
    </Content>
    <Content Include="PowerShellToolsProcessHost.exe.config">
      <CopyToOutputDirectory>Always</CopyToOutputDirectory>
      <IncludeInVSIX>true</IncludeInVSIX>
    </Content>
    <None Include="Project\SharedProject\SharedProject.proj" />
    <None Include="Templates\Files\Script.ps1" />
  </ItemGroup>
  <ItemGroup>
    <VSCTCompile Include="PowerShellTools.$(VSTarget).vsct">
      <ResourceName>Menus.ctmenu</ResourceName>
      <SubType>Designer</SubType>
    </VSCTCompile>
    <Content Include="PowerShellTools.vsct" />
  </ItemGroup>
  <ItemGroup>
    <None Include="Resources\Images.png" />
  </ItemGroup>
  <ItemGroup>
    <Content Include="Resources\Package.ico" />
    <Resource Include="Resources\PowerShell.ico" />
    <Resource Include="Resources\powershell_icon.png" />
  </ItemGroup>
  <ItemGroup>
    <Page Include="Commands\UserInterface\ParameterEditorView.xaml">
      <SubType>Designer</SubType>
      <Generator>MSBuild:Compile</Generator>
    </Page>
    <Page Include="CredentialUI\SecureStringDialog.xaml">
      <SubType>Designer</SubType>
      <Generator>MSBuild:Compile</Generator>
    </Page>
    <Page Include="DebugEngine\PromptUI\ReadHostPromptDialog.xaml">
      <SubType>Designer</SubType>
      <Generator>MSBuild:Compile</Generator>
    </Page>
    <Page Include="DebugEngine\PromptUI\ReadHostPromptForChoicesView.xaml">
      <SubType>Designer</SubType>
      <Generator>MSBuild:Compile</Generator>
    </Page>
    <Page Include="Project\SharedProject\OverwriteFileDialog.xaml">
      <Generator>MSBuild:Compile</Generator>
      <SubType>Designer</SubType>
      <Generator>MSBuild:Compile</Generator>
      <SubType>Designer</SubType>
    </Page>
    <Page Include="Project\SharedProject\TaskProgressBar.xaml">
      <Generator>MSBuild:Compile</Generator>
      <SubType>Designer</SubType>
      <Generator>MSBuild:Compile</Generator>
      <SubType>Designer</SubType>
    </Page>
  </ItemGroup>
  <ItemGroup>
    <Folder Include="Project\SharedProject\Debugger\" />
  </ItemGroup>
  <ItemGroup>
    <ProjectReference Include="..\PowerShell.HostService.Console\PowerShell.HostService.Console.csproj">
      <Project>{e84fc12d-897f-4244-b44c-b42839d677a4}</Project>
      <Name>PowerShell.HostService.Console</Name>
      <IncludeOutputGroupsInVSIX>BuiltProjectOutputGroup%3bBuiltProjectOutputGroupDependencies%3bGetCopyToOutputDirectoryItems%3bSatelliteDllsProjectOutputGroup%3b</IncludeOutputGroupsInVSIX>
      <IncludeOutputGroupsInVSIXLocalOnly>DebugSymbolsProjectOutputGroup%3b</IncludeOutputGroupsInVSIXLocalOnly>
    </ProjectReference>
    <ProjectReference Include="..\PowerShellTools.Common\PowerShellTools.Common.csproj">
      <Project>{F62AB73F-FD18-4C6D-967C-5DB4CD14B92B}</Project>
      <Name>PowerShellTools.Common</Name>
      <IncludeOutputGroupsInVSIX>BuiltProjectOutputGroup%3bBuiltProjectOutputGroupDependencies%3bGetCopyToOutputDirectoryItems%3bSatelliteDllsProjectOutputGroup%3b</IncludeOutputGroupsInVSIX>
      <IncludeOutputGroupsInVSIXLocalOnly>DebugSymbolsProjectOutputGroup%3b</IncludeOutputGroupsInVSIXLocalOnly>
    </ProjectReference>
    <ProjectReference Include="..\PowerShellTools.HostService.x86\PowerShellTools.HostService.x86.csproj">
      <Project>{528d75e0-71d8-408c-aeae-485d84e08bd2}</Project>
      <Name>PowerShellTools.HostService.x86</Name>
      <IncludeOutputGroupsInVSIX>BuiltProjectOutputGroup%3bBuiltProjectOutputGroupDependencies%3bGetCopyToOutputDirectoryItems%3bSatelliteDllsProjectOutputGroup%3b</IncludeOutputGroupsInVSIX>
      <IncludeOutputGroupsInVSIXLocalOnly>DebugSymbolsProjectOutputGroup%3b</IncludeOutputGroupsInVSIXLocalOnly>
    </ProjectReference>
    <ProjectReference Include="..\PowerShellTools.HostService\PowerShellTools.HostService.csproj">
      <Project>{8b0f3db2-ad3d-4d3a-85c3-4850263054e9}</Project>
      <Name>PowerShellTools.HostService</Name>
      <IncludeOutputGroupsInVSIX>BuiltProjectOutputGroup%3bBuiltProjectOutputGroupDependencies%3bGetCopyToOutputDirectoryItems%3bSatelliteDllsProjectOutputGroup%3b</IncludeOutputGroupsInVSIX>
      <IncludeOutputGroupsInVSIXLocalOnly>DebugSymbolsProjectOutputGroup%3b</IncludeOutputGroupsInVSIXLocalOnly>
    </ProjectReference>
    <ProjectReference Include="..\PowerShellTools.Contracts\PowerShellTools.Contracts.csproj">
      <Project>{103c9af2-f8a5-4bf0-a341-a43147c320aa}</Project>
      <Name>PowerShellTools.Contracts</Name>
      <EmbedInteropTypes>False</EmbedInteropTypes>
    </ProjectReference>
    <ProjectReference Include="..\PowerShellTools.TestAdapter\PowerShellTools.TestAdapter.csproj">
      <Project>{df4ab4f5-6b06-4aae-aee7-8cab296db5f9}</Project>
      <Name>PowerShellTools.TestAdapter</Name>
    </ProjectReference>
    <ProjectReference Include="..\ReplWindow\PowerShellTools.Repl.csproj">
      <Project>{20bb6fac-44d2-4d76-abfe-0c1e163a1a4f}</Project>
      <Name>PowerShellTools.Repl</Name>
      <IncludeOutputGroupsInVSIX>BuiltProjectOutputGroup%3bBuiltProjectOutputGroupDependencies%3bGetCopyToOutputDirectoryItems%3bSatelliteDllsProjectOutputGroup%3bPkgdefProjectOutputGroup%3b</IncludeOutputGroupsInVSIX>
      <IncludeOutputGroupsInVSIXLocalOnly>DebugSymbolsProjectOutputGroup%3b</IncludeOutputGroupsInVSIXLocalOnly>
    </ProjectReference>
  </ItemGroup>
  <ItemGroup>
    <Service Include="{82A7F48D-3B50-4B1E-B82E-3ADA8210C358}" />
  </ItemGroup>
  <PropertyGroup>
    <UseCodebase>true</UseCodebase>
  </PropertyGroup>
  <Import Project="..\Build\ProjectAfter.settings" />
</Project><|MERGE_RESOLUTION|>--- conflicted
+++ resolved
@@ -1,840 +1,837 @@
-﻿<?xml version="1.0" encoding="utf-8"?>
-<Project DefaultTargets="Build" xmlns="http://schemas.microsoft.com/developer/msbuild/2003" ToolsVersion="14.0">
-  <Choose>
-    <When Condition=" '$(VisualStudioVersion)'=='11.0'  Or '$(TargetVisualStudioVersion)'=='VS110' ">
-      <PropertyGroup>
-        <MinimumVisualStudioVersion>11.0</MinimumVisualStudioVersion>
-        <FileUpgradeFlags>
-        </FileUpgradeFlags>
-        <UpgradeBackupLocation>
-        </UpgradeBackupLocation>
-        <OldToolsVersion>4.0</OldToolsVersion>
-      </PropertyGroup>
-    </When>
-    <When Condition=" '$(VisualStudioVersion)'=='12.0'  Or '$(TargetVisualStudioVersion)'=='VS120' ">
-      <PropertyGroup>
-        <MinimumVisualStudioVersion>12.0</MinimumVisualStudioVersion>
-        <FileUpgradeFlags>
-        </FileUpgradeFlags>
-        <UpgradeBackupLocation>
-        </UpgradeBackupLocation>
-        <OldToolsVersion>4.0</OldToolsVersion>
-      </PropertyGroup>
-    </When>
-    <When Condition=" '$(VisualStudioVersion)'=='14.0'  Or '$(TargetVisualStudioVersion)'=='VS140' ">
-      <PropertyGroup>
-        <MinimumVisualStudioVersion>14.0</MinimumVisualStudioVersion>
-        <FileUpgradeFlags>
-        </FileUpgradeFlags>
-        <UpgradeBackupLocation>
-        </UpgradeBackupLocation>
-        <OldToolsVersion>4.0</OldToolsVersion>
-      </PropertyGroup>
-    </When>
-  </Choose>
-  <Import Project="..\Build\ProjectBefore.settings" />
-  <PropertyGroup>
-    <DelaySign>false</DelaySign>
-  </PropertyGroup>
-  <Import Project="$(MSBuildExtensionsPath)\$(MSBuildToolsVersion)\Microsoft.Common.props" Condition="Exists('$(MSBuildExtensionsPath)\$(MSBuildToolsVersion)\Microsoft.Common.props')" />
-  <PropertyGroup>
-    <Configuration Condition=" '$(Configuration)' == '' ">Debug</Configuration>
-    <Platform Condition=" '$(Platform)' == '' ">AnyCPU</Platform>
-    <SchemaVersion>2.0</SchemaVersion>
-    <ProjectGuid>{456D66A8-E05E-496D-BDCE-AF24BBC12E0D}</ProjectGuid>
-    <ProjectTypeGuids>{82b43b9b-a64c-4715-b499-d71e9ca2bd60};{60dc8134-eba5-43b8-bcc9-bb4bc16c2548};{FAE04EC0-301F-11D3-BF4B-00C04F79EFBC}</ProjectTypeGuids>
-    <OutputType>Library</OutputType>
-    <AppDesignerFolder>Properties</AppDesignerFolder>
-    <RootNamespace>PowerShellTools</RootNamespace>
-    <AssemblyName>PowerShellTools.$(VSTarget)</AssemblyName>
-    <TargetFrameworkVersion>v4.5</TargetFrameworkVersion>
-  </PropertyGroup>
-  <PropertyGroup Condition="'$(Configuration)|$(Platform)' == 'Debug|AnyCPU'">
-    <PlatformTarget>AnyCPU</PlatformTarget>
-    <DebugSymbols>true</DebugSymbols>
-    <DebugType>full</DebugType>
-    <Optimize>false</Optimize>
-    <OutputPath>bin\Debug\</OutputPath>
-    <DefineConstants>$(DefineConstants);TRACE;DEBUG;POWERSHELL</DefineConstants>
-    <ErrorReport>prompt</ErrorReport>
-    <WarningLevel>4</WarningLevel>
-    <CodeAnalysisRuleSet>MinimumRecommendedRules.ruleset</CodeAnalysisRuleSet>
-    <Prefer32Bit>false</Prefer32Bit>
-    <CreateVsixContainer>True</CreateVsixContainer>
-    <DeployExtension>True</DeployExtension>
-    <UseVSHostingProcess>true</UseVSHostingProcess>
-    <StartProgram>$(DevEnvDir)devenv.exe</StartProgram>
-    <StartArguments>/rootsuffix Exp</StartArguments>
-  </PropertyGroup>
-  <PropertyGroup Condition="'$(Configuration)|$(Platform)' == 'Release|AnyCPU'">
-    <PlatformTarget>AnyCPU</PlatformTarget>
-    <DebugType>pdbonly</DebugType>
-    <Optimize>true</Optimize>
-    <OutputPath>bin\Release\</OutputPath>
-    <DefineConstants>$(DefineConstants);TRACE;POWERSHELL</DefineConstants>
-    <ErrorReport>prompt</ErrorReport>
-    <WarningLevel>4</WarningLevel>
-    <RunCodeAnalysis>true</RunCodeAnalysis>
-    <CodeAnalysisRuleSet>MinimumRecommendedRules.ruleset</CodeAnalysisRuleSet>
-    <Prefer32Bit>false</Prefer32Bit>
-    <CreateVsixContainer>True</CreateVsixContainer>
-    <NoWarn>436;169;3021</NoWarn>
-    <DeployExtension>False</DeployExtension>
-  </PropertyGroup>
-  <ItemGroup>
-    <Reference Include="log4net">
-      <HintPath>..\ThirdParty\log4net.dll</HintPath>
-    </Reference>
-    <Reference Include="Microsoft.Build" />
-    <Reference Include="Microsoft.Build.Framework" />
-    <Reference Include="Microsoft.Build.Utilities.v4.0" />
-    <Reference Include="Microsoft.CSharp" />
-    <Reference Include="microsoft.msxml, Version=8.0.0.0, Culture=neutral, PublicKeyToken=b03f5f7f11d50a3a, processorArchitecture=MSIL">
-      <EmbedInteropTypes>False</EmbedInteropTypes>
-    </Reference>
-    <Reference Include="Microsoft.VisualBasic" />
-    <Reference Include="Microsoft.VisualStudio.CommandBars1">
-      <HintPath>$(MSBuildProgramFiles32)\Common Files\Microsoft Shared\MSEnv\PublicAssemblies\Microsoft.VisualStudio.CommandBars.dll</HintPath>
-      <EmbedInteropTypes>True</EmbedInteropTypes>
-    </Reference>
-    <Reference Include="Microsoft.VisualStudio.ComponentModelHost, Version=$(VSTarget).0.0, Culture=neutral, PublicKeyToken=b03f5f7f11d50a3a, processorArchitecture=MSIL" />
-    <Reference Include="Microsoft.VisualStudio.CoreUtility, Version=$(VSTarget).0.0, Culture=neutral, PublicKeyToken=b03f5f7f11d50a3a, processorArchitecture=MSIL" />
-    <Reference Include="Microsoft.VisualStudio.Debugger.InteropA, Version=9.0.0.0, Culture=neutral, PublicKeyToken=b03f5f7f11d50a3a" />
-    <Reference Include="Microsoft.VisualStudio.Designer.Interfaces, Version=1.0.5000.0, Culture=neutral, PublicKeyToken=b03f5f7f11d50a3a">
-      <EmbedInteropTypes>True</EmbedInteropTypes>
-    </Reference>
-    <Reference Include="Microsoft.VisualStudio.Editor, Version=$(VSTarget).0.0, Culture=neutral, PublicKeyToken=b03f5f7f11d50a3a, processorArchitecture=MSIL" />
-    <Reference Include="Microsoft.VisualStudio.Language.Intellisense, Version=$(VSTarget).0.0, Culture=neutral, PublicKeyToken=b03f5f7f11d50a3a, processorArchitecture=MSIL" />
-    <Reference Include="Microsoft.VisualStudio.Language.StandardClassification, Version=$(VSTarget).0.0, Culture=neutral, PublicKeyToken=b03f5f7f11d50a3a, processorArchitecture=MSIL" />
-    <Reference Include="Microsoft.VisualStudio.OLE.Interop" />
-    <Reference Include="Microsoft.VisualStudio.Package.LanguageService.$(VSTarget), Version=$(VSTarget).0.0, Culture=neutral, PublicKeyToken=b03f5f7f11d50a3a, processorArchitecture=MSIL" />
-    <Reference Include="Microsoft.VisualStudio.Platform.VSEditor" />
-    <Reference Include="Microsoft.VisualStudio.Shell.Immutable.10.0" />
-    <Reference Include="Microsoft.VisualStudio.Shell.Interop" />
-    <Reference Include="Microsoft.VisualStudio.Shell.Interop.8.0">
-      <Private>False</Private>
-    </Reference>
-    <Reference Include="Microsoft.VisualStudio.Shell.Interop.9.0" />
-    <Reference Include="Microsoft.VisualStudio.Shell.Interop.10.0">
-      <Private>False</Private>
-    </Reference>
-    <Reference Include="Microsoft.VisualStudio.Shell.Interop.11.0">
-      <EmbedInteropTypes>False</EmbedInteropTypes>
-      <Private>False</Private>
-    </Reference>
-    <Reference Include="Microsoft.VisualStudio.Text.Data, Version=$(VSTarget).0.0, Culture=neutral, PublicKeyToken=b03f5f7f11d50a3a, processorArchitecture=MSIL" />
-    <Reference Include="Microsoft.VisualStudio.Text.Logic, Version=$(VSTarget).0.0, Culture=neutral, PublicKeyToken=b03f5f7f11d50a3a, processorArchitecture=MSIL" />
-    <Reference Include="Microsoft.VisualStudio.Text.UI, Version=$(VSTarget).0.0, Culture=neutral, PublicKeyToken=b03f5f7f11d50a3a, processorArchitecture=MSIL" />
-    <Reference Include="Microsoft.VisualStudio.Text.UI.Wpf, Version=$(VSTarget).0.0, Culture=neutral, PublicKeyToken=b03f5f7f11d50a3a, processorArchitecture=MSIL" />
-    <Reference Include="Microsoft.VisualStudio.TextManager.Interop" />
-    <Reference Include="Microsoft.VisualStudio.Shell.$(VSTarget)" />
-    <Reference Include="Microsoft.VisualStudio.Shell.Immutable.$(VSTarget)" />
-    <Reference Include="Microsoft.VisualStudio.TextManager.Interop.8.0" />
-    <Reference Include="Microsoft.VisualStudio.Threading, Version=$(VSTarget).0.0, Culture=neutral, PublicKeyToken=b03f5f7f11d50a3a, processorArchitecture=MSIL" />
-    <Reference Include="Microsoft.Windows.Design.Host">
-      <HintPath>$(MSBuildProgramFiles32)\Microsoft Visual Studio $(VSTarget)\Common7\IDE\PrivateAssemblies\Microsoft.Windows.Design.Host.dll</HintPath>
-    </Reference>
-    <Reference Include="System" />
-    <Reference Include="System.ComponentModel.Composition" />
-    <Reference Include="System.Core" />
-    <Reference Include="System.Data" />
-    <Reference Include="System.Design" />
-    <Reference Include="System.Drawing" />
-    <Reference Include="System.Management.Automation">
-      <SpecificVersion>False</SpecificVersion>
-      <HintPath>..\packages\PowerShell\System.Management.Automation.dll</HintPath>
-    </Reference>
-    <Reference Include="System.Runtime.Serialization" />
-    <Reference Include="System.ServiceModel" />
-    <Reference Include="System.Web" />
-    <Reference Include="System.Windows.Forms" />
-    <Reference Include="System.Xml" />
-    <Reference Include="PresentationCore" />
-    <Reference Include="PresentationFramework" />
-    <Reference Include="System.Xml.Linq" />
-    <Reference Include="UIAutomationProvider" />
-    <Reference Include="VSLangProj, Version=7.0.3300.0, Culture=neutral, PublicKeyToken=b03f5f7f11d50a3a">
-      <EmbedInteropTypes>True</EmbedInteropTypes>
-    </Reference>
-    <Reference Include="WindowsBase" />
-    <Reference Include="System.Xaml" />
-    <Reference Include="WindowsFormsIntegration" />
-  </ItemGroup>
-  <ItemGroup>
-    <COMReference Include="EnvDTE">
-      <Guid>{80CC9F66-E7D8-4DDD-85B6-D9E6CD0E93E2}</Guid>
-      <VersionMajor>8</VersionMajor>
-      <VersionMinor>0</VersionMinor>
-      <Lcid>0</Lcid>
-      <WrapperTool>primary</WrapperTool>
-      <Isolated>False</Isolated>
-      <EmbedInteropTypes>False</EmbedInteropTypes>
-    </COMReference>
-    <COMReference Include="EnvDTE100">
-      <Guid>{26AD1324-4B7C-44BC-84F8-B86AED45729F}</Guid>
-      <VersionMajor>10</VersionMajor>
-      <VersionMinor>0</VersionMinor>
-      <Lcid>0</Lcid>
-      <WrapperTool>primary</WrapperTool>
-      <Isolated>False</Isolated>
-      <EmbedInteropTypes>False</EmbedInteropTypes>
-    </COMReference>
-    <COMReference Include="EnvDTE80">
-      <Guid>{1A31287A-4D7D-413E-8E32-3B374931BD89}</Guid>
-      <VersionMajor>8</VersionMajor>
-      <VersionMinor>0</VersionMinor>
-      <Lcid>0</Lcid>
-      <WrapperTool>primary</WrapperTool>
-      <Isolated>False</Isolated>
-      <EmbedInteropTypes>False</EmbedInteropTypes>
-    </COMReference>
-    <COMReference Include="EnvDTE90">
-      <Guid>{2CE2370E-D744-4936-A090-3FFFE667B0E1}</Guid>
-      <VersionMajor>9</VersionMajor>
-      <VersionMinor>0</VersionMinor>
-      <Lcid>0</Lcid>
-      <WrapperTool>primary</WrapperTool>
-      <Isolated>False</Isolated>
-      <EmbedInteropTypes>False</EmbedInteropTypes>
-    </COMReference>
-    <COMReference Include="stdole">
-      <Guid>{00020430-0000-0000-C000-000000000046}</Guid>
-      <VersionMajor>2</VersionMajor>
-      <VersionMinor>0</VersionMinor>
-      <Lcid>0</Lcid>
-      <WrapperTool>primary</WrapperTool>
-      <Isolated>False</Isolated>
-      <EmbedInteropTypes>False</EmbedInteropTypes>
-    </COMReference>
-  </ItemGroup>
-  <ItemGroup>
-    <Compile Include="Classification\ClassificationType.cs">
-      <SubType>Code</SubType>
-    </Compile>
-    <Compile Include="Classification\Classifier.cs" />
-    <Compile Include="Classification\ClassifierServices.cs" />
-    <Compile Include="Classification\HighlightMatchedBracesFormatDefinition.cs" />
-    <Compile Include="Classification\HighlightMatchedBracesTag.cs" />
-    <Compile Include="Classification\IPowerShellTokenizationService.cs" />
-    <Compile Include="Classification\PowerShellBraceMatchingTagger.cs" />
-    <Compile Include="Classification\PowerShellBraceMatchingTaggerProvider.cs" />
-    <Compile Include="Classification\PowerShellClassifier.cs">
-      <SubType>Code</SubType>
-    </Compile>
-    <Compile Include="Classification\PowerShellClassifierProvider.cs">
-      <SubType>Code</SubType>
-    </Compile>
-    <Compile Include="Classification\PowerShellErrorTagger.cs" />
-    <Compile Include="Classification\PowerShellErrorTaggerProvider.cs" />
-    <Compile Include="Classification\PowerShellOutliningTagger.cs" />
-    <Compile Include="Classification\PowerShellOutliningTaggerProvider.cs" />
-    <Compile Include="Classification\PowerShellParseUtilities.cs" />
-    <Compile Include="Classification\PowerShellTokenizationService.cs" />
-    <Compile Include="Cmdlets\GetVisualStudioServiceCommand.cs" />
-    <Compile Include="Commands\ExecuteAsScriptCommand.cs" />
-    <Compile Include="Commands\ExecuteSelectionCommand.cs" />
-    <Compile Include="Commands\ExecuteWithParametersAsScriptCommand.cs" />
-    <Compile Include="Commands\ExecuteWithParametersAsScriptFromSolutionExplorerCommand.cs" />
-    <Compile Include="Commands\ICommand.cs" />
-    <Compile Include="Commands\OpenDebugReplCommand.cs" />
-    <Compile Include="Commands\PrettyPrintCommand.cs" />
-    <Compile Include="Commands\UserInterface\Converters\ByteValueConverter.cs" />
-    <Compile Include="Commands\UserInterface\ConfigurableBoolToVisibilityConveter.cs" />
-    <Compile Include="Commands\UserInterface\DataTypeConstants.cs" />
-    <Compile Include="Commands\UserInterface\Converters\ErrorIconConverter.cs" />
-    <Compile Include="Commands\UserInterface\Converters\IntValueConverter.cs" />
-    <Compile Include="Commands\UserInterface\Converters\LongValueConverter.cs" />
-    <Compile Include="Commands\UserInterface\ParameterEditorModel.cs" />
-    <Compile Include="Commands\UserInterface\ParameterEditorTemplateSelector.cs" />
-    <Compile Include="Commands\UserInterface\ParameterEditorViewModel.cs" />
-    <Compile Include="Commands\UserInterface\ParameterEditorHelper.cs" />
-    <Compile Include="Commands\UserInterface\ParameterType.cs" />
-    <Compile Include="Commands\UserInterface\ParameterValueComparer.cs" />
-    <Compile Include="Commands\UserInterface\ParameterEditorView.xaml.cs">
-      <DependentUpon>ParameterEditorView.xaml</DependentUpon>
-    </Compile>
-    <Compile Include="Commands\UserInterface\ScriptParameter.cs" />
-    <Compile Include="Commands\UserInterface\ScriptParameterViewModel.cs" />
-    <Compile Include="Commands\UserInterface\ValidationResult.cs" />
-    <Compile Include="CredentialUI\CredentialsDialog.cs" />
-    <Compile Include="CredentialUI\NativeCredentialsUI.cs" />
-    <Compile Include="CredentialUI\Resources.Designer.cs">
-      <AutoGen>True</AutoGen>
-      <DesignTime>True</DesignTime>
-      <DependentUpon>Resources.resx</DependentUpon>
-    </Compile>
-    <Compile Include="CredentialUI\SecureStringDialog.xaml.cs">
-      <DependentUpon>SecureStringDialog.xaml</DependentUpon>
-    </Compile>
-    <Compile Include="CredentialUI\SecureStringDialogViewModel.cs" />
-    <Compile Include="DebugEngine\BreakpointManager.cs" />
-    <Compile Include="DebugEngine\DebugEngineInternalException.cs" />
-<<<<<<< HEAD
-    <Compile Include="DebugEngine\Remote\RemoteDebugPort.cs" />
-    <Compile Include="DebugEngine\Remote\RemoteDebugPortSupplier.cs" />
-    <Compile Include="DebugEngine\Remote\RemoteEnumDebugProcess.cs" />
-    <Compile Include="DebugEngine\Remote\RemoteEnumDebugPrograms.cs" />
-    <Compile Include="DebugEngine\Remote\RemotePortPicker.cs" />
-=======
-    <Compile Include="DebugEngine\NativeMethods.cs" />
-    <Compile Include="DebugEngine\PromptUI\ChoiceButtonItem.cs" />
-    <Compile Include="DebugEngine\PromptUI\ReadHostPromptForChoicesView.xaml.cs">
-      <DependentUpon>ReadHostPromptForChoicesView.xaml</DependentUpon>
-    </Compile>
-    <Compile Include="DebugEngine\PromptUI\ReadHostPromptForChoicesViewModel.cs" />
->>>>>>> a4a64b87
-    <Compile Include="DebugServiceEventHandlerBehaviorAttribute.cs" />
-    <Compile Include="DebugEngine\DebugServiceEventsHandlerProxy.cs" />
-    <Compile Include="DebugEngine\Definitions\Com.cs" />
-    <Compile Include="DebugEngine\Definitions\Enums.cs" />
-    <Compile Include="DebugEngine\Definitions\Guids.cs" />
-    <Compile Include="DebugEngine\Definitions\Hresult.cs" />
-    <Compile Include="DebugEngine\Engine.cs" />
-    <Compile Include="DebugEngine\EngineEvents.cs" />
-    <Compile Include="DebugEngine\Engine\EngineUtils.cs" />
-    <Compile Include="DebugEngine\Engine\OperationThread.cs" />
-    <Compile Include="DebugEngine\Impl\AD7Enums.cs" />
-    <Compile Include="DebugEngine\IRunspaceProvider.cs" />
-    <Compile Include="DebugEngine\PendingBreakpoint.cs" />
-    <Compile Include="DebugEngine\PInvoke.cs" />
-    <Compile Include="DebugEngine\PrivateReflectionDynamicObject.cs" />
-    <Compile Include="DebugEngine\Profiler.cs" />
-    <Compile Include="DebugEngine\PromptUI\ReadHostPromptDialog.xaml.cs">
-      <DependentUpon>ReadHostPromptDialog.xaml</DependentUpon>
-    </Compile>
-    <Compile Include="DebugEngine\PromptUI\ReadHostPromptDialogViewModel.cs" />
-    <Compile Include="DebugEngine\ResourceStrings.Designer.cs">
-      <AutoGen>True</AutoGen>
-      <DesignTime>True</DesignTime>
-      <DependentUpon>ResourceStrings.resx</DependentUpon>
-    </Compile>
-    <Compile Include="DebugEngine\ScirptProgramNode.cs" />
-    <Compile Include="DebugEngine\ScriptBreakpoint.cs" />
-    <Compile Include="DebugEngine\ScriptDebugger.cs" />
-    <Compile Include="DebugEngine\ScriptDebugProcess.cs" />
-    <Compile Include="DebugEngine\ScriptDocumentContext.cs" />
-    <Compile Include="DebugEngine\ScriptProgramProvider.cs" />
-    <Compile Include="DebugEngine\ScriptProperty.cs" />
-    <Compile Include="DebugEngine\ScriptStackFrame.cs" />
-    <Compile Include="DebugEngine\HostUi.cs" />
-    <Compile Include="DebugEngine\DebugEventManager.cs" />
-    <Compile Include="DependencyValidator.cs" />
-    <Compile Include="Intellisense\EdgeTrackingMode.cs" />
-    <Compile Include="Options\BitnessEventArgs.cs" />
-    <Compile Include="Options\BitnessOption.cs" />
-    <Compile Include="LanguageService\DropDownBar\EntryInfoEnums.cs" />
-    <Compile Include="LanguageService\DropDownBar\ScriptEntryInfo.cs" />
-    <Compile Include="LanguageService\DropDownBar\FunctionDefinitionEntryInfo.cs" />
-    <Compile Include="LanguageService\DropDownBar\IDropDownEntryInfo.cs" />
-    <Compile Include="LanguageService\NavigationExtensions.cs" />
-    <Compile Include="Project\DeveloperActivityAttribute.cs" />
-    <Compile Include="Diagnostics\DiagnosticConfiguration.cs" />
-    <Compile Include="Diagnostics\DiagnosticsDialogPage.cs">
-      <SubType>Component</SubType>
-    </Compile>
-    <Compile Include="Diagnostics\OutputPaneAppender.cs" />
-    <Compile Include="EditorImports.cs" />
-    <Compile Include="Options\GeneralDialogPage.cs">
-      <SubType>Component</SubType>
-    </Compile>
-    <Compile Include="IDependencyValidator.cs" />
-    <Compile Include="Intellisense\AutoCompletionController.cs" />
-    <Compile Include="Intellisense\IntellisenseController.cs" />
-    <Compile Include="Intellisense\IntellisenseControllerProvider.cs" />
-    <Compile Include="Intellisense\IntelliSenseEventsHandlerProxy.cs" />
-    <Compile Include="Intellisense\IntelliSenseManager.cs" />
-    <Compile Include="Intellisense\PowerShellCompletionSource.cs" />
-    <Compile Include="Intellisense\PowerShellCompletionSourceProvider.cs" />
-    <Compile Include="Intellisense\TabCompleteSession.cs" />
-    <Compile Include="Intellisense\Utilities.cs" />
-    <Compile Include="LanguageService\CodeWindowManager.cs" />
-    <Compile Include="LanguageService\DropDownBar\DropDownBarClient.cs" />
-    <Compile Include="LanguageService\EditorExtensions.cs" />
-    <Compile Include="LanguageService\IndentUtilities.cs" />
-    <Compile Include="LanguageService\PowerShellLanaguagePreferences.cs" />
-    <Compile Include="LanguageService\SmartIndent.cs" />
-    <Compile Include="LanguageService\SmartIndentProvider.cs" />
-    <Compile Include="LanguageService\PowerShellLanguageInfo.cs" />
-    <Compile Include="LanguageService\TextViewFilter.cs" />
-    <Compile Include="LanguageService\EditFilter.cs" />
-    <Compile Include="Guids.cs" />
-    <Compile Include="Classification\OutputPaneClassifier.cs" />
-    <Compile Include="PackageProperties.cs" />
-    <Compile Include="PowerShellConstants.cs" />
-    <Compile Include="Classification\PowerShellEditorFactory.cs" />
-    <Compile Include="Project\PowerShellCodeDomProvider.cs" />
-    <Compile Include="Project\LocDisplayNameAttribute.cs" />
-    <Compile Include="Project\PowerShellConfigProvider.cs" />
-    <Compile Include="Project\PropertyPages\ComponentsPropertyPage.cs" />
-    <Compile Include="Project\PropertyPages\ComponentsPropertyPageControl.cs">
-      <SubType>UserControl</SubType>
-    </Compile>
-    <Compile Include="Project\PropertyPages\ComponentsPropertyPageControl.Designer.cs">
-      <DependentUpon>ComponentsPropertyPageControl.cs</DependentUpon>
-    </Compile>
-    <Compile Include="Project\PropertyPages\ExportsPropertyPage.cs" />
-    <Compile Include="Project\PropertyPages\ExportsPropertyPageControl.cs">
-      <SubType>UserControl</SubType>
-    </Compile>
-    <Compile Include="Project\PropertyPages\ExportsPropertyPageControl.Designer.cs">
-      <DependentUpon>ExportsPropertyPageControl.cs</DependentUpon>
-    </Compile>
-    <Compile Include="Project\PropertyPages\InformationPropertyPage.cs" />
-    <Compile Include="Project\PropertyPages\InformationPropertyPageControl.cs">
-      <SubType>UserControl</SubType>
-    </Compile>
-    <Compile Include="Project\PropertyPages\InformationPropertyPageControl.Designer.cs">
-      <DependentUpon>InformationPropertyPageControl.cs</DependentUpon>
-    </Compile>
-    <Compile Include="Project\PropertyPages\DebugPropertyPage.cs" />
-    <Compile Include="Project\PropertyPages\DebugPropertyPageControl.cs">
-      <SubType>UserControl</SubType>
-    </Compile>
-    <Compile Include="Project\PropertyPages\DebugPropertyPageControl.Designer.cs">
-      <DependentUpon>DebugPropertyPageControl.cs</DependentUpon>
-    </Compile>
-    <Compile Include="Project\PowerShellFileNode.cs" />
-    <Compile Include="Project\PowerShellFileNodeProperties.cs" />
-    <Compile Include="Project\PropertyPages\GeneralPropertyPageControl.cs">
-      <SubType>UserControl</SubType>
-    </Compile>
-    <Compile Include="Project\PropertyPages\GeneralPropertyPageControl.Designer.cs">
-      <DependentUpon>GeneralPropertyPageControl.cs</DependentUpon>
-    </Compile>
-    <Compile Include="Project\PowerShellLibraryManager.cs" />
-    <Compile Include="Project\PowerShellProjectConfig.cs" />
-    <Compile Include="Project\PowerShellProjectFactory.cs" />
-    <Compile Include="Project\PowerShellProjectLauncher.cs" />
-    <Compile Include="Project\PowerShellProjectNode.cs" />
-    <Compile Include="Project\PowerShellProjectNodeProperties.cs" />
-    <Compile Include="Project\PowerShellProjectPackage.cs" />
-    <Compile Include="Project\PropertyPages\GeneralPropertyPage.cs" />
-    <Compile Include="Project\ProjectConstants.cs" />
-    <Compile Include="Project\PropertyPages\ItemCollection.cs">
-      <SubType>UserControl</SubType>
-    </Compile>
-    <Compile Include="Project\PropertyPages\ItemCollection.Designer.cs">
-      <DependentUpon>ItemCollection.cs</DependentUpon>
-    </Compile>
-    <Compile Include="Project\PropertyPages\PropertyPageUserControl.cs">
-      <SubType>UserControl</SubType>
-    </Compile>
-    <Compile Include="Project\PropertyPages\RequirementsPropertyPage.cs" />
-    <Compile Include="Project\PropertyPages\RequirementsPropertyPageControl.cs">
-      <SubType>UserControl</SubType>
-    </Compile>
-    <Compile Include="Project\PropertyPages\RequirementsPropertyPageControl.Designer.cs">
-      <DependentUpon>RequirementsPropertyPageControl.cs</DependentUpon>
-    </Compile>
-    <Compile Include="Project\PSBuildTask.cs" />
-    <Compile Include="Project\ResourcesCategoryAttribute.cs" />
-    <Compile Include="Project\ResourcesDescriptionAttribute.cs" />
-    <Compile Include="Project\ImageListIndex.cs" />
-    <Compile Include="Project\SharedProject\AllFilesProjectElement.cs" />
-    <Compile Include="Project\SharedProject\AssemblyReferenceNode.cs" />
-    <Compile Include="Project\SharedProject\Attributes.cs" />
-    <Compile Include="Project\SharedProject\Automation\AutomationScope.cs" />
-    <Compile Include="Project\SharedProject\Automation\OAFileItem.cs" />
-    <Compile Include="Project\SharedProject\Automation\OAFolderItem.cs" />
-    <Compile Include="Project\SharedProject\Automation\OANavigableProjectItems.cs" />
-    <Compile Include="Project\SharedProject\Automation\OANullProperty.cs" />
-    <Compile Include="Project\SharedProject\Automation\OAProject.cs" />
-    <Compile Include="Project\SharedProject\Automation\OAProjectConfigurationProperties.cs" />
-    <Compile Include="Project\SharedProject\Automation\OAProjectItem.cs" />
-    <Compile Include="Project\SharedProject\Automation\OAProjectItems.cs" />
-    <Compile Include="Project\SharedProject\Automation\OAProperties.cs" />
-    <Compile Include="Project\SharedProject\Automation\OAProperty.cs" />
-    <Compile Include="Project\SharedProject\Automation\OAReferenceFolderItem.cs" />
-    <Compile Include="Project\SharedProject\Automation\OAReferenceItem.cs" />
-    <Compile Include="Project\SharedProject\Automation\VSProject\OAAssemblyReference.cs" />
-    <Compile Include="Project\SharedProject\Automation\VSProject\OAProjectReference.cs" />
-    <Compile Include="Project\SharedProject\Automation\VSProject\OAReferenceBase.cs" />
-    <Compile Include="Project\SharedProject\Automation\VSProject\OAReferences.cs" />
-    <Compile Include="Project\SharedProject\Automation\VSProject\OAVSProject.cs" />
-    <Compile Include="Project\SharedProject\Automation\VSProject\OAVSProjectItem.cs" />
-    <Compile Include="Project\SharedProject\BuildDependency.cs" />
-    <Compile Include="Project\SharedProject\BuildPropertyPage.cs" />
-    <Compile Include="Project\SharedProject\CommonConfigProvider.cs" />
-    <Compile Include="Project\SharedProject\CommonConstants.cs" />
-    <Compile Include="Project\SharedProject\CommonEditorFactory.cs" />
-    <Compile Include="Project\SharedProject\CommonFileNode.cs" />
-    <Compile Include="Project\SharedProject\CommonFolderNode.cs" />
-    <Compile Include="Project\SharedProject\CommonNonCodeFileNode.cs" />
-    <Compile Include="Project\SharedProject\CommonPackage.cs" />
-    <Compile Include="Project\SharedProject\CommonProjectConfig.cs" />
-    <Compile Include="Project\SharedProject\CommonProjectNode.cs" />
-    <Compile Include="Project\SharedProject\CommonProjectNodeProperties.cs" />
-    <Compile Include="Project\SharedProject\CommonProjectPackage.cs" />
-    <Compile Include="Project\SharedProject\CommonPropertyPage.cs" />
-    <Compile Include="Project\SharedProject\CommonReferenceContainerNode.cs" />
-    <Compile Include="Project\SharedProject\CommonUtils.cs" />
-    <Compile Include="Project\SharedProject\ConfigProvider.cs" />
-    <Compile Include="Project\SharedProject\DataObject.cs" />
-    <Compile Include="Project\SharedProject\DebugTimer.cs" />
-    <Compile Include="Project\SharedProject\DependentFileNode.cs" />
-    <Compile Include="Project\SharedProject\DesignPropertyDescriptor.cs" />
-    <Compile Include="Project\SharedProject\DeveloperActivityAttribute.cs" />
-    <Compile Include="Project\SharedProject\DialogWindowVersioningWorkaround.cs" />
-    <Compile Include="Project\SharedProject\DirtyChangedEventArgs.cs" />
-    <Compile Include="Project\SharedProject\DocumentManager.cs" />
-    <Compile Include="Project\SharedProject\EnumDependencies.cs" />
-    <Compile Include="Project\SharedProject\FileChangeManager.cs" />
-    <Compile Include="Project\SharedProject\FileDocumentManager.cs" />
-    <Compile Include="Project\SharedProject\FileNode.cs" />
-    <Compile Include="Project\SharedProject\FolderNode.cs" />
-    <Compile Include="Project\SharedProject\HierarchyNode.cs" />
-    <Compile Include="Project\SharedProject\HierarchyNodeFlags.cs" />
-    <Compile Include="Project\SharedProject\IDEBuildLogger.cs" />
-    <Compile Include="Project\SharedProject\IDiskBasedNode.cs" />
-    <Compile Include="Project\SharedProject\ImageHandler.cs" />
-    <Compile Include="Project\SharedProject\Interfaces.cs" />
-    <Compile Include="Project\SharedProject\IProjectLauncher.cs" />
-    <Compile Include="Project\SharedProject\IProjectPublisher.cs" />
-    <Compile Include="Project\SharedProject\IPublishFile.cs" />
-    <Compile Include="Project\SharedProject\IPublishProject.cs" />
-    <Compile Include="Project\SharedProject\LocalizableProperties.cs" />
-    <Compile Include="Project\SharedProject\Misc\ConnectionPointContainer.cs" />
-    <Compile Include="Project\SharedProject\Misc\ExternDll.cs" />
-    <Compile Include="Project\SharedProject\Misc\NativeMethods.cs" />
-    <Compile Include="Project\SharedProject\Misc\UnsafeNativeMethods.cs" />
-    <Compile Include="Project\SharedProject\MsBuildProjectElement.cs" />
-    <Compile Include="Project\SharedProject\Navigation\CommonLibraryNode.cs" />
-    <Compile Include="Project\SharedProject\Navigation\HierarchyListener.cs" />
-    <Compile Include="Project\SharedProject\Navigation\ICustomSearchListProvider.cs" />
-    <Compile Include="Project\SharedProject\Navigation\ILibraryManager.cs" />
-    <Compile Include="Project\SharedProject\Navigation\IScopeNode.cs" />
-    <Compile Include="Project\SharedProject\Navigation\ISimpleObject.cs" />
-    <Compile Include="Project\SharedProject\Navigation\Library.cs" />
-    <Compile Include="Project\SharedProject\Navigation\LibraryManager.cs" />
-    <Compile Include="Project\SharedProject\Navigation\LibraryNode.cs" />
-    <Compile Include="Project\SharedProject\Navigation\LibraryTask.cs" />
-    <Compile Include="Project\SharedProject\Navigation\ModuleId.cs" />
-    <Compile Include="Project\SharedProject\Navigation\ProjectLibraryNode.cs" />
-    <Compile Include="Project\SharedProject\Navigation\SimpleObject.cs" />
-    <Compile Include="Project\SharedProject\Navigation\SimpleObjectList.cs" />
-    <Compile Include="Project\SharedProject\Navigation\SourceLocation.cs" />
-    <Compile Include="Project\SharedProject\Navigation\TextLineEventListener.cs" />
-    <Compile Include="Project\SharedProject\NodeProperties.cs" />
-    <Compile Include="Project\SharedProject\OleServiceProvider.cs" />
-    <Compile Include="Project\SharedProject\Output.cs" />
-    <Compile Include="Project\SharedProject\OutputGroup.cs" />
-    <Compile Include="Project\SharedProject\OverwriteFileDialog.xaml.cs">
-      <DependentUpon>OverwriteFileDialog.xaml</DependentUpon>
-    </Compile>
-    <Compile Include="Project\SharedProject\ProjectConfig.cs" />
-    <Compile Include="Project\SharedProject\ProjectDesignerDocumentManager.cs" />
-    <Compile Include="Project\SharedProject\ProjectDocumentsListener.cs" />
-    <Compile Include="Project\SharedProject\ProjectDocumentsListenerForStartupFileUpdates.cs" />
-    <Compile Include="Project\SharedProject\ProjectElement.cs" />
-    <Compile Include="Project\SharedProject\ProjectFactory.cs" />
-    <Compile Include="Project\SharedProject\ProjectFileConstants.cs" />
-    <Compile Include="Project\SharedProject\ProjectNode.CopyPaste.cs" />
-    <Compile Include="Project\SharedProject\ProjectNode.cs" />
-    <Compile Include="Project\SharedProject\ProjectNode.Events.cs" />
-    <Compile Include="Project\SharedProject\ProjectNode.IOleCommandTarget.cs" />
-    <Compile Include="Project\SharedProject\ProjectPackage.cs" />
-    <Compile Include="Project\SharedProject\ProjectReferenceNode.cs" />
-    <Compile Include="Project\SharedProject\ProjectResources.cs" />
-    <Compile Include="Project\SharedProject\PropertiesEditorLauncher.cs" />
-    <Compile Include="Project\SharedProject\ProvideDebugEngineAttribute.cs" />
-    <Compile Include="Project\SharedProject\ProvideDebugExceptionAttribute.cs" />
-    <Compile Include="Project\SharedProject\ProvideDebugLanguageAttribute.cs" />
-    <Compile Include="Project\SharedProject\ProvideDebugPortPickerAttribute.cs" />
-    <Compile Include="Project\SharedProject\ProvideDebugPortSupplierAttribute.cs" />
-    <Compile Include="Project\SharedProject\PublishFailedException.cs" />
-    <Compile Include="Project\SharedProject\PublishFile.cs" />
-    <Compile Include="Project\SharedProject\PublishProject.cs" />
-    <Compile Include="Project\SharedProject\PublishProjectOptions.cs" />
-    <Compile Include="Project\SharedProject\ReferenceContainerNode.cs" />
-    <Compile Include="Project\SharedProject\ReferenceNode.cs" />
-    <Compile Include="Project\SharedProject\Resources.cs" />
-    <Compile Include="Project\SharedProject\SharedCommands.cs" />
-    <Compile Include="Project\SharedProject\SolutionEventsListener.cs" />
-    <Compile Include="Project\SharedProject\SolutionListener.cs" />
-    <Compile Include="Project\SharedProject\SolutionListenerForBuildDependencyUpdate.cs" />
-    <Compile Include="Project\SharedProject\SolutionListenerForProjectEvents.cs" />
-    <Compile Include="Project\SharedProject\SolutionListenerForProjectOpen.cs" />
-    <Compile Include="Project\SharedProject\StructuresEnums.cs" />
-    <Compile Include="Project\SharedProject\SuspendFileChanges.cs" />
-    <Compile Include="Project\SharedProject\TaskProgressBar.xaml.cs">
-      <DependentUpon>TaskProgressBar.xaml</DependentUpon>
-    </Compile>
-    <Compile Include="Project\SharedProject\TrackDocumentsHelper.cs" />
-    <Compile Include="Project\SharedProject\UIThread.cs" />
-    <Compile Include="Project\SharedProject\UIThreadSynchronizer.cs" />
-    <Compile Include="Project\SharedProject\UpdateSolutionEventsListener.cs" />
-    <Compile Include="Project\SharedProject\Utilities.cs" />
-    <Compile Include="Project\SharedProject\VirtualProjectElement.cs" />
-    <Compile Include="Project\SharedProject\VsCommands.cs" />
-    <Compile Include="Project\SharedProject\VsExtensions.cs" />
-    <Compile Include="Project\SharedProject\VSShellUtilities.cs" />
-    <Compile Include="Project\SharedProject\WebPiComponentPickerControl.cs">
-      <SubType>UserControl</SubType>
-    </Compile>
-    <Compile Include="Project\SharedProject\WebPiComponentPickerControl.Designer.cs">
-      <DependentUpon>WebPiComponentPickerControl.cs</DependentUpon>
-    </Compile>
-    <Compile Include="Project\Utils\DropDownListProperty.cs" />
-    <Compile Include="Project\Utils\DropDownListPropertyEditor.cs" />
-    <Compile Include="Project\Utils\FileListTypeConverter.cs" />
-    <Compile Include="Project\Utils\VersionConverter.cs" />
-    <Compile Include="ProvideDiffSupportedContentTypeAttribute.cs" />
-    <Compile Include="RegistrationAttributes.cs">
-      <SubType>Code</SubType>
-    </Compile>
-    <Compile Include="Repl\PowerShellReplEvaluatorProvider.cs" />
-    <Compile Include="Repl\IPowerShellEvaluator.cs" />
-    <Compile Include="Repl\PowerShellReplEvaluator.cs" />
-    <Compile Include="Resources.Designer.cs">
-      <AutoGen>True</AutoGen>
-      <DesignTime>True</DesignTime>
-      <DependentUpon>Resources.resx</DependentUpon>
-    </Compile>
-    <Compile Include="GlobalSuppressions.cs" />
-    <Compile Include="PowerShellToolsPackage.cs" />
-    <Compile Include="Properties\AssemblyInfo.cs" />
-    <Compile Include="RunspaceRef.cs" />
-    <Compile Include="ServiceManagement\ChannelFactoryHelper.cs" />
-    <Compile Include="ServiceManagement\ConnectionManager.cs" />
-    <Compile Include="ServiceManagement\PowershellHostProcessException.cs" />
-    <Compile Include="ServiceManagement\PowershellHostProcessHelper.cs" />
-    <Compile Include="Service\ExecutionEngine.cs" />
-    <Compile Include="Service\IExecutionEngine.cs" />
-    <Compile Include="Service\PowerShellService.cs" />
-  </ItemGroup>
-  <ItemGroup>
-    <EmbeddedResource Include="CredentialUI\Resources.resx">
-      <Generator>PublicResXFileCodeGenerator</Generator>
-      <LastGenOutput>Resources.Designer.cs</LastGenOutput>
-    </EmbeddedResource>
-    <EmbeddedResource Include="DebugEngine\ResourceStrings.resx">
-      <Generator>ResXFileCodeGenerator</Generator>
-      <SubType>Designer</SubType>
-      <LastGenOutput>ResourceStrings.Designer.cs</LastGenOutput>
-    </EmbeddedResource>
-    <EmbeddedResource Include="Project\PropertyPages\ComponentsPropertyPageControl.resx">
-      <DependentUpon>ComponentsPropertyPageControl.cs</DependentUpon>
-    </EmbeddedResource>
-    <EmbeddedResource Include="Project\PropertyPages\ExportsPropertyPageControl.resx">
-      <DependentUpon>ExportsPropertyPageControl.cs</DependentUpon>
-    </EmbeddedResource>
-    <EmbeddedResource Include="Project\PropertyPages\InformationPropertyPageControl.resx">
-      <DependentUpon>InformationPropertyPageControl.cs</DependentUpon>
-    </EmbeddedResource>
-    <EmbeddedResource Include="Project\PropertyPages\DebugPropertyPageControl.resx">
-      <DependentUpon>DebugPropertyPageControl.cs</DependentUpon>
-    </EmbeddedResource>
-    <EmbeddedResource Include="Project\PropertyPages\GeneralPropertyPageControl.resx">
-      <DependentUpon>GeneralPropertyPageControl.cs</DependentUpon>
-    </EmbeddedResource>
-    <EmbeddedResource Include="Project\PropertyPages\ItemCollection.resx">
-      <DependentUpon>ItemCollection.cs</DependentUpon>
-    </EmbeddedResource>
-    <EmbeddedResource Include="Project\PropertyPages\RequirementsPropertyPageControl.resx">
-      <DependentUpon>RequirementsPropertyPageControl.cs</DependentUpon>
-    </EmbeddedResource>
-    <EmbeddedResource Include="Project\Resources\ProjectResources.resx" />
-    <EmbeddedResource Include="Project\SharedProject\ProjectResources.resx">
-      <DependentUpon>ProjectResources.cs</DependentUpon>
-    </EmbeddedResource>
-    <EmbeddedResource Include="Project\SharedProject\Resources.resx">
-      <DependentUpon>Resources.cs</DependentUpon>
-    </EmbeddedResource>
-    <EmbeddedResource Include="Project\SharedProject\WebPiComponentPickerControl.resx">
-      <DependentUpon>WebPiComponentPickerControl.cs</DependentUpon>
-    </EmbeddedResource>
-    <EmbeddedResource Include="Resources.resx">
-      <Generator>PublicResXFileCodeGenerator</Generator>
-      <LastGenOutput>Resources.Designer.cs</LastGenOutput>
-      <SubType>Designer</SubType>
-      <CustomToolNamespace>PowerShellTools</CustomToolNamespace>
-    </EmbeddedResource>
-    <EmbeddedResource Include="VSPackage.resx">
-      <MergeWithCTO>true</MergeWithCTO>
-      <ManifestResourceName>VSPackage</ManifestResourceName>
-      <SubType>Designer</SubType>
-    </EmbeddedResource>
-  </ItemGroup>
-  <ItemGroup>
-    <Resource Include="Commands\UserInterface\Resources\StatusAnnotations_Invalid_color_16x.png" />
-    <Resource Include="Commands\UserInterface\Resources\Warning_yellow_7231_16x16.png" />
-    <Content Include="DebugEngine\PowerShellTools.DebugEngine.csproj" />
-    <Content Include="ItemTemplates\PowerShell Script.zip">
-      <CopyToOutputDirectory>Always</CopyToOutputDirectory>
-      <IncludeInVSIX>true</IncludeInVSIX>
-    </Content>
-    <None Include="Manifest\source.extension.vsixmanifest" />
-    <Content Include="poshtools.png">
-      <CopyToOutputDirectory>Always</CopyToOutputDirectory>
-      <IncludeInVSIX>true</IncludeInVSIX>
-    </Content>
-    <EmbeddedResource Include="Resources\completionset.bmp" />
-    <Resource Include="Poshtools_128x.png" />
-    <Content Include="PowerShellToolsColors.pkgdef">
-      <CopyToOutputDirectory>Always</CopyToOutputDirectory>
-      <IncludeInVSIX>true</IncludeInVSIX>
-    </Content>
-    <Content Include="preview.png">
-      <CopyToOutputDirectory>Always</CopyToOutputDirectory>
-      <IncludeInVSIX>true</IncludeInVSIX>
-    </Content>
-    <EmbeddedResource Include="Project\Resources\ImageList.bmp" />
-    <EmbeddedResource Include="Project\Resources\CommonImageList.bmp" />
-    <EmbeddedResource Include="Resources\PowerShellInteractiveWindow_16x.png" />
-    <None Include="Resources\WarningIcon.ico" />
-    <None Include="Resources\ErrorStatus.png" />
-    <Content Include="Templates\Files\ScriptDataFile.vstemplate" />
-    <Content Include="Templates\Files\ScriptModule.vstemplate" />
-    <Content Include="Templates\Files\Script.vstemplate" />
-    <Resource Include="Templates\Projects\PowerShellModuleProject.ico" />
-    <Content Include="Templates\Projects\PowerShellModuleProject.vstemplate" />
-    <Content Include="Templates\Projects\PowerShellProject.vstemplate" />
-    <Resource Include="Templates\Projects\PowerShellProject.ico" />
-    <Content Include="ItemTemplates\PowerShell Script Module.zip">
-      <CopyToOutputDirectory>Always</CopyToOutputDirectory>
-      <IncludeInVSIX>true</IncludeInVSIX>
-    </Content>
-    <Content Include="ItemTemplates\PowerShell Script Data File.zip">
-      <CopyToOutputDirectory>Always</CopyToOutputDirectory>
-      <IncludeInVSIX>true</IncludeInVSIX>
-    </Content>
-    <Content Include="PrettyPrint.ps1">
-      <CopyToOutputDirectory>Always</CopyToOutputDirectory>
-      <IncludeInVSIX>true</IncludeInVSIX>
-    </Content>
-    <Content Include="ProjectTemplates\PowerShellModuleProject.zip">
-      <CopyToOutputDirectory>Always</CopyToOutputDirectory>
-      <IncludeInVSIX>true</IncludeInVSIX>
-    </Content>
-    <None Include="PowerShellToolsProcessHostConsole.exe.config">
-      <SubType>Designer</SubType>
-    </None>
-    <None Include="Templates\Files\Script.Test.ps1" />
-    <None Include="Templates\Files\Script.psd1" />
-    <None Include="Templates\Files\Script.psm1" />
-    <None Include="Templates\Projects\Module.psd1" />
-    <None Include="Templates\Projects\Module.psm1" />
-    <None Include="Templates\Projects\Module.tests.ps1" />
-    <None Include="Templates\Projects\PowerShellModuleProject.pssproj">
-      <SubType>Designer</SubType>
-    </None>
-    <None Include="Templates\Projects\PowerShellProject.pssproj">
-      <SubType>Designer</SubType>
-    </None>
-    <None Include="Templates\Projects\Script.ps1" />
-    <Resource Include="Templates\Files\PowerShellScript.ico" />
-    <Resource Include="Templates\Files\PowerShellModule.ico" />
-    <Resource Include="Templates\Files\PowerShellDataFile.ico" />
-    <None Include="PowerShellTools.targets" />
-    <Content Include="License.txt">
-      <CopyToOutputDirectory>Always</CopyToOutputDirectory>
-      <IncludeInVSIX>true</IncludeInVSIX>
-    </Content>
-    <Content Include="ProjectTemplates\PowerShellProject.zip">
-      <CopyToOutputDirectory>Always</CopyToOutputDirectory>
-      <IncludeInVSIX>true</IncludeInVSIX>
-    </Content>
-    <Content Include="PowerShellToolsProcessHost.exe.config">
-      <CopyToOutputDirectory>Always</CopyToOutputDirectory>
-      <IncludeInVSIX>true</IncludeInVSIX>
-    </Content>
-    <None Include="Project\SharedProject\SharedProject.proj" />
-    <None Include="Templates\Files\Script.ps1" />
-  </ItemGroup>
-  <ItemGroup>
-    <VSCTCompile Include="PowerShellTools.$(VSTarget).vsct">
-      <ResourceName>Menus.ctmenu</ResourceName>
-      <SubType>Designer</SubType>
-    </VSCTCompile>
-    <Content Include="PowerShellTools.vsct" />
-  </ItemGroup>
-  <ItemGroup>
-    <None Include="Resources\Images.png" />
-  </ItemGroup>
-  <ItemGroup>
-    <Content Include="Resources\Package.ico" />
-    <Resource Include="Resources\PowerShell.ico" />
-    <Resource Include="Resources\powershell_icon.png" />
-  </ItemGroup>
-  <ItemGroup>
-    <Page Include="Commands\UserInterface\ParameterEditorView.xaml">
-      <SubType>Designer</SubType>
-      <Generator>MSBuild:Compile</Generator>
-    </Page>
-    <Page Include="CredentialUI\SecureStringDialog.xaml">
-      <SubType>Designer</SubType>
-      <Generator>MSBuild:Compile</Generator>
-    </Page>
-    <Page Include="DebugEngine\PromptUI\ReadHostPromptDialog.xaml">
-      <SubType>Designer</SubType>
-      <Generator>MSBuild:Compile</Generator>
-    </Page>
-    <Page Include="DebugEngine\PromptUI\ReadHostPromptForChoicesView.xaml">
-      <SubType>Designer</SubType>
-      <Generator>MSBuild:Compile</Generator>
-    </Page>
-    <Page Include="Project\SharedProject\OverwriteFileDialog.xaml">
-      <Generator>MSBuild:Compile</Generator>
-      <SubType>Designer</SubType>
-      <Generator>MSBuild:Compile</Generator>
-      <SubType>Designer</SubType>
-    </Page>
-    <Page Include="Project\SharedProject\TaskProgressBar.xaml">
-      <Generator>MSBuild:Compile</Generator>
-      <SubType>Designer</SubType>
-      <Generator>MSBuild:Compile</Generator>
-      <SubType>Designer</SubType>
-    </Page>
-  </ItemGroup>
-  <ItemGroup>
-    <Folder Include="Project\SharedProject\Debugger\" />
-  </ItemGroup>
-  <ItemGroup>
-    <ProjectReference Include="..\PowerShell.HostService.Console\PowerShell.HostService.Console.csproj">
-      <Project>{e84fc12d-897f-4244-b44c-b42839d677a4}</Project>
-      <Name>PowerShell.HostService.Console</Name>
-      <IncludeOutputGroupsInVSIX>BuiltProjectOutputGroup%3bBuiltProjectOutputGroupDependencies%3bGetCopyToOutputDirectoryItems%3bSatelliteDllsProjectOutputGroup%3b</IncludeOutputGroupsInVSIX>
-      <IncludeOutputGroupsInVSIXLocalOnly>DebugSymbolsProjectOutputGroup%3b</IncludeOutputGroupsInVSIXLocalOnly>
-    </ProjectReference>
-    <ProjectReference Include="..\PowerShellTools.Common\PowerShellTools.Common.csproj">
-      <Project>{F62AB73F-FD18-4C6D-967C-5DB4CD14B92B}</Project>
-      <Name>PowerShellTools.Common</Name>
-      <IncludeOutputGroupsInVSIX>BuiltProjectOutputGroup%3bBuiltProjectOutputGroupDependencies%3bGetCopyToOutputDirectoryItems%3bSatelliteDllsProjectOutputGroup%3b</IncludeOutputGroupsInVSIX>
-      <IncludeOutputGroupsInVSIXLocalOnly>DebugSymbolsProjectOutputGroup%3b</IncludeOutputGroupsInVSIXLocalOnly>
-    </ProjectReference>
-    <ProjectReference Include="..\PowerShellTools.HostService.x86\PowerShellTools.HostService.x86.csproj">
-      <Project>{528d75e0-71d8-408c-aeae-485d84e08bd2}</Project>
-      <Name>PowerShellTools.HostService.x86</Name>
-      <IncludeOutputGroupsInVSIX>BuiltProjectOutputGroup%3bBuiltProjectOutputGroupDependencies%3bGetCopyToOutputDirectoryItems%3bSatelliteDllsProjectOutputGroup%3b</IncludeOutputGroupsInVSIX>
-      <IncludeOutputGroupsInVSIXLocalOnly>DebugSymbolsProjectOutputGroup%3b</IncludeOutputGroupsInVSIXLocalOnly>
-    </ProjectReference>
-    <ProjectReference Include="..\PowerShellTools.HostService\PowerShellTools.HostService.csproj">
-      <Project>{8b0f3db2-ad3d-4d3a-85c3-4850263054e9}</Project>
-      <Name>PowerShellTools.HostService</Name>
-      <IncludeOutputGroupsInVSIX>BuiltProjectOutputGroup%3bBuiltProjectOutputGroupDependencies%3bGetCopyToOutputDirectoryItems%3bSatelliteDllsProjectOutputGroup%3b</IncludeOutputGroupsInVSIX>
-      <IncludeOutputGroupsInVSIXLocalOnly>DebugSymbolsProjectOutputGroup%3b</IncludeOutputGroupsInVSIXLocalOnly>
-    </ProjectReference>
-    <ProjectReference Include="..\PowerShellTools.Contracts\PowerShellTools.Contracts.csproj">
-      <Project>{103c9af2-f8a5-4bf0-a341-a43147c320aa}</Project>
-      <Name>PowerShellTools.Contracts</Name>
-      <EmbedInteropTypes>False</EmbedInteropTypes>
-    </ProjectReference>
-    <ProjectReference Include="..\PowerShellTools.TestAdapter\PowerShellTools.TestAdapter.csproj">
-      <Project>{df4ab4f5-6b06-4aae-aee7-8cab296db5f9}</Project>
-      <Name>PowerShellTools.TestAdapter</Name>
-    </ProjectReference>
-    <ProjectReference Include="..\ReplWindow\PowerShellTools.Repl.csproj">
-      <Project>{20bb6fac-44d2-4d76-abfe-0c1e163a1a4f}</Project>
-      <Name>PowerShellTools.Repl</Name>
-      <IncludeOutputGroupsInVSIX>BuiltProjectOutputGroup%3bBuiltProjectOutputGroupDependencies%3bGetCopyToOutputDirectoryItems%3bSatelliteDllsProjectOutputGroup%3bPkgdefProjectOutputGroup%3b</IncludeOutputGroupsInVSIX>
-      <IncludeOutputGroupsInVSIXLocalOnly>DebugSymbolsProjectOutputGroup%3b</IncludeOutputGroupsInVSIXLocalOnly>
-    </ProjectReference>
-  </ItemGroup>
-  <ItemGroup>
-    <Service Include="{82A7F48D-3B50-4B1E-B82E-3ADA8210C358}" />
-  </ItemGroup>
-  <PropertyGroup>
-    <UseCodebase>true</UseCodebase>
-  </PropertyGroup>
-  <Import Project="..\Build\ProjectAfter.settings" />
+﻿<?xml version="1.0" encoding="utf-8"?>
+<Project DefaultTargets="Build" xmlns="http://schemas.microsoft.com/developer/msbuild/2003" ToolsVersion="14.0">
+  <Choose>
+    <When Condition=" '$(VisualStudioVersion)'=='11.0'  Or '$(TargetVisualStudioVersion)'=='VS110' ">
+      <PropertyGroup>
+        <MinimumVisualStudioVersion>11.0</MinimumVisualStudioVersion>
+        <FileUpgradeFlags>
+        </FileUpgradeFlags>
+        <UpgradeBackupLocation>
+        </UpgradeBackupLocation>
+        <OldToolsVersion>4.0</OldToolsVersion>
+      </PropertyGroup>
+    </When>
+    <When Condition=" '$(VisualStudioVersion)'=='12.0'  Or '$(TargetVisualStudioVersion)'=='VS120' ">
+      <PropertyGroup>
+        <MinimumVisualStudioVersion>12.0</MinimumVisualStudioVersion>
+        <FileUpgradeFlags>
+        </FileUpgradeFlags>
+        <UpgradeBackupLocation>
+        </UpgradeBackupLocation>
+        <OldToolsVersion>4.0</OldToolsVersion>
+      </PropertyGroup>
+    </When>
+    <When Condition=" '$(VisualStudioVersion)'=='14.0'  Or '$(TargetVisualStudioVersion)'=='VS140' ">
+      <PropertyGroup>
+        <MinimumVisualStudioVersion>14.0</MinimumVisualStudioVersion>
+        <FileUpgradeFlags>
+        </FileUpgradeFlags>
+        <UpgradeBackupLocation>
+        </UpgradeBackupLocation>
+        <OldToolsVersion>4.0</OldToolsVersion>
+      </PropertyGroup>
+    </When>
+  </Choose>
+  <Import Project="..\Build\ProjectBefore.settings" />
+  <PropertyGroup>
+    <DelaySign>false</DelaySign>
+  </PropertyGroup>
+  <Import Project="$(MSBuildExtensionsPath)\$(MSBuildToolsVersion)\Microsoft.Common.props" Condition="Exists('$(MSBuildExtensionsPath)\$(MSBuildToolsVersion)\Microsoft.Common.props')" />
+  <PropertyGroup>
+    <Configuration Condition=" '$(Configuration)' == '' ">Debug</Configuration>
+    <Platform Condition=" '$(Platform)' == '' ">AnyCPU</Platform>
+    <SchemaVersion>2.0</SchemaVersion>
+    <ProjectGuid>{456D66A8-E05E-496D-BDCE-AF24BBC12E0D}</ProjectGuid>
+    <ProjectTypeGuids>{82b43b9b-a64c-4715-b499-d71e9ca2bd60};{60dc8134-eba5-43b8-bcc9-bb4bc16c2548};{FAE04EC0-301F-11D3-BF4B-00C04F79EFBC}</ProjectTypeGuids>
+    <OutputType>Library</OutputType>
+    <AppDesignerFolder>Properties</AppDesignerFolder>
+    <RootNamespace>PowerShellTools</RootNamespace>
+    <AssemblyName>PowerShellTools.$(VSTarget)</AssemblyName>
+    <TargetFrameworkVersion>v4.5</TargetFrameworkVersion>
+  </PropertyGroup>
+  <PropertyGroup Condition="'$(Configuration)|$(Platform)' == 'Debug|AnyCPU'">
+    <PlatformTarget>AnyCPU</PlatformTarget>
+    <DebugSymbols>true</DebugSymbols>
+    <DebugType>full</DebugType>
+    <Optimize>false</Optimize>
+    <OutputPath>bin\Debug\</OutputPath>
+    <DefineConstants>$(DefineConstants);TRACE;DEBUG;POWERSHELL</DefineConstants>
+    <ErrorReport>prompt</ErrorReport>
+    <WarningLevel>4</WarningLevel>
+    <CodeAnalysisRuleSet>MinimumRecommendedRules.ruleset</CodeAnalysisRuleSet>
+    <Prefer32Bit>false</Prefer32Bit>
+    <CreateVsixContainer>True</CreateVsixContainer>
+    <DeployExtension>True</DeployExtension>
+    <UseVSHostingProcess>true</UseVSHostingProcess>
+    <StartProgram>$(DevEnvDir)devenv.exe</StartProgram>
+    <StartArguments>/rootsuffix Exp</StartArguments>
+  </PropertyGroup>
+  <PropertyGroup Condition="'$(Configuration)|$(Platform)' == 'Release|AnyCPU'">
+    <PlatformTarget>AnyCPU</PlatformTarget>
+    <DebugType>pdbonly</DebugType>
+    <Optimize>true</Optimize>
+    <OutputPath>bin\Release\</OutputPath>
+    <DefineConstants>$(DefineConstants);TRACE;POWERSHELL</DefineConstants>
+    <ErrorReport>prompt</ErrorReport>
+    <WarningLevel>4</WarningLevel>
+    <RunCodeAnalysis>true</RunCodeAnalysis>
+    <CodeAnalysisRuleSet>MinimumRecommendedRules.ruleset</CodeAnalysisRuleSet>
+    <Prefer32Bit>false</Prefer32Bit>
+    <CreateVsixContainer>True</CreateVsixContainer>
+    <NoWarn>436;169;3021</NoWarn>
+    <DeployExtension>False</DeployExtension>
+  </PropertyGroup>
+  <ItemGroup>
+    <Reference Include="log4net">
+      <HintPath>..\ThirdParty\log4net.dll</HintPath>
+    </Reference>
+    <Reference Include="Microsoft.Build" />
+    <Reference Include="Microsoft.Build.Framework" />
+    <Reference Include="Microsoft.Build.Utilities.v4.0" />
+    <Reference Include="Microsoft.CSharp" />
+    <Reference Include="microsoft.msxml, Version=8.0.0.0, Culture=neutral, PublicKeyToken=b03f5f7f11d50a3a, processorArchitecture=MSIL">
+      <EmbedInteropTypes>False</EmbedInteropTypes>
+    </Reference>
+    <Reference Include="Microsoft.VisualBasic" />
+    <Reference Include="Microsoft.VisualStudio.CommandBars1">
+      <HintPath>$(MSBuildProgramFiles32)\Common Files\Microsoft Shared\MSEnv\PublicAssemblies\Microsoft.VisualStudio.CommandBars.dll</HintPath>
+      <EmbedInteropTypes>True</EmbedInteropTypes>
+    </Reference>
+    <Reference Include="Microsoft.VisualStudio.ComponentModelHost, Version=$(VSTarget).0.0, Culture=neutral, PublicKeyToken=b03f5f7f11d50a3a, processorArchitecture=MSIL" />
+    <Reference Include="Microsoft.VisualStudio.CoreUtility, Version=$(VSTarget).0.0, Culture=neutral, PublicKeyToken=b03f5f7f11d50a3a, processorArchitecture=MSIL" />
+    <Reference Include="Microsoft.VisualStudio.Debugger.InteropA, Version=9.0.0.0, Culture=neutral, PublicKeyToken=b03f5f7f11d50a3a" />
+    <Reference Include="Microsoft.VisualStudio.Designer.Interfaces, Version=1.0.5000.0, Culture=neutral, PublicKeyToken=b03f5f7f11d50a3a">
+      <EmbedInteropTypes>True</EmbedInteropTypes>
+    </Reference>
+    <Reference Include="Microsoft.VisualStudio.Editor, Version=$(VSTarget).0.0, Culture=neutral, PublicKeyToken=b03f5f7f11d50a3a, processorArchitecture=MSIL" />
+    <Reference Include="Microsoft.VisualStudio.Language.Intellisense, Version=$(VSTarget).0.0, Culture=neutral, PublicKeyToken=b03f5f7f11d50a3a, processorArchitecture=MSIL" />
+    <Reference Include="Microsoft.VisualStudio.Language.StandardClassification, Version=$(VSTarget).0.0, Culture=neutral, PublicKeyToken=b03f5f7f11d50a3a, processorArchitecture=MSIL" />
+    <Reference Include="Microsoft.VisualStudio.OLE.Interop" />
+    <Reference Include="Microsoft.VisualStudio.Package.LanguageService.$(VSTarget), Version=$(VSTarget).0.0, Culture=neutral, PublicKeyToken=b03f5f7f11d50a3a, processorArchitecture=MSIL" />
+    <Reference Include="Microsoft.VisualStudio.Platform.VSEditor" />
+    <Reference Include="Microsoft.VisualStudio.Shell.Immutable.10.0" />
+    <Reference Include="Microsoft.VisualStudio.Shell.Interop" />
+    <Reference Include="Microsoft.VisualStudio.Shell.Interop.8.0">
+      <Private>False</Private>
+    </Reference>
+    <Reference Include="Microsoft.VisualStudio.Shell.Interop.9.0" />
+    <Reference Include="Microsoft.VisualStudio.Shell.Interop.10.0">
+      <Private>False</Private>
+    </Reference>
+    <Reference Include="Microsoft.VisualStudio.Shell.Interop.11.0">
+      <EmbedInteropTypes>False</EmbedInteropTypes>
+      <Private>False</Private>
+    </Reference>
+    <Reference Include="Microsoft.VisualStudio.Text.Data, Version=$(VSTarget).0.0, Culture=neutral, PublicKeyToken=b03f5f7f11d50a3a, processorArchitecture=MSIL" />
+    <Reference Include="Microsoft.VisualStudio.Text.Logic, Version=$(VSTarget).0.0, Culture=neutral, PublicKeyToken=b03f5f7f11d50a3a, processorArchitecture=MSIL" />
+    <Reference Include="Microsoft.VisualStudio.Text.UI, Version=$(VSTarget).0.0, Culture=neutral, PublicKeyToken=b03f5f7f11d50a3a, processorArchitecture=MSIL" />
+    <Reference Include="Microsoft.VisualStudio.Text.UI.Wpf, Version=$(VSTarget).0.0, Culture=neutral, PublicKeyToken=b03f5f7f11d50a3a, processorArchitecture=MSIL" />
+    <Reference Include="Microsoft.VisualStudio.TextManager.Interop" />
+    <Reference Include="Microsoft.VisualStudio.Shell.$(VSTarget)" />
+    <Reference Include="Microsoft.VisualStudio.Shell.Immutable.$(VSTarget)" />
+    <Reference Include="Microsoft.VisualStudio.TextManager.Interop.8.0" />
+    <Reference Include="Microsoft.VisualStudio.Threading, Version=$(VSTarget).0.0, Culture=neutral, PublicKeyToken=b03f5f7f11d50a3a, processorArchitecture=MSIL" />
+    <Reference Include="Microsoft.Windows.Design.Host">
+      <HintPath>$(MSBuildProgramFiles32)\Microsoft Visual Studio $(VSTarget)\Common7\IDE\PrivateAssemblies\Microsoft.Windows.Design.Host.dll</HintPath>
+    </Reference>
+    <Reference Include="System" />
+    <Reference Include="System.ComponentModel.Composition" />
+    <Reference Include="System.Core" />
+    <Reference Include="System.Data" />
+    <Reference Include="System.Design" />
+    <Reference Include="System.Drawing" />
+    <Reference Include="System.Management.Automation">
+      <SpecificVersion>False</SpecificVersion>
+      <HintPath>..\packages\PowerShell\System.Management.Automation.dll</HintPath>
+    </Reference>
+    <Reference Include="System.Runtime.Serialization" />
+    <Reference Include="System.ServiceModel" />
+    <Reference Include="System.Web" />
+    <Reference Include="System.Windows.Forms" />
+    <Reference Include="System.Xml" />
+    <Reference Include="PresentationCore" />
+    <Reference Include="PresentationFramework" />
+    <Reference Include="System.Xml.Linq" />
+    <Reference Include="UIAutomationProvider" />
+    <Reference Include="VSLangProj, Version=7.0.3300.0, Culture=neutral, PublicKeyToken=b03f5f7f11d50a3a">
+      <EmbedInteropTypes>True</EmbedInteropTypes>
+    </Reference>
+    <Reference Include="WindowsBase" />
+    <Reference Include="System.Xaml" />
+    <Reference Include="WindowsFormsIntegration" />
+  </ItemGroup>
+  <ItemGroup>
+    <COMReference Include="EnvDTE">
+      <Guid>{80CC9F66-E7D8-4DDD-85B6-D9E6CD0E93E2}</Guid>
+      <VersionMajor>8</VersionMajor>
+      <VersionMinor>0</VersionMinor>
+      <Lcid>0</Lcid>
+      <WrapperTool>primary</WrapperTool>
+      <Isolated>False</Isolated>
+      <EmbedInteropTypes>False</EmbedInteropTypes>
+    </COMReference>
+    <COMReference Include="EnvDTE100">
+      <Guid>{26AD1324-4B7C-44BC-84F8-B86AED45729F}</Guid>
+      <VersionMajor>10</VersionMajor>
+      <VersionMinor>0</VersionMinor>
+      <Lcid>0</Lcid>
+      <WrapperTool>primary</WrapperTool>
+      <Isolated>False</Isolated>
+      <EmbedInteropTypes>False</EmbedInteropTypes>
+    </COMReference>
+    <COMReference Include="EnvDTE80">
+      <Guid>{1A31287A-4D7D-413E-8E32-3B374931BD89}</Guid>
+      <VersionMajor>8</VersionMajor>
+      <VersionMinor>0</VersionMinor>
+      <Lcid>0</Lcid>
+      <WrapperTool>primary</WrapperTool>
+      <Isolated>False</Isolated>
+      <EmbedInteropTypes>False</EmbedInteropTypes>
+    </COMReference>
+    <COMReference Include="EnvDTE90">
+      <Guid>{2CE2370E-D744-4936-A090-3FFFE667B0E1}</Guid>
+      <VersionMajor>9</VersionMajor>
+      <VersionMinor>0</VersionMinor>
+      <Lcid>0</Lcid>
+      <WrapperTool>primary</WrapperTool>
+      <Isolated>False</Isolated>
+      <EmbedInteropTypes>False</EmbedInteropTypes>
+    </COMReference>
+    <COMReference Include="stdole">
+      <Guid>{00020430-0000-0000-C000-000000000046}</Guid>
+      <VersionMajor>2</VersionMajor>
+      <VersionMinor>0</VersionMinor>
+      <Lcid>0</Lcid>
+      <WrapperTool>primary</WrapperTool>
+      <Isolated>False</Isolated>
+      <EmbedInteropTypes>False</EmbedInteropTypes>
+    </COMReference>
+  </ItemGroup>
+  <ItemGroup>
+    <Compile Include="Classification\ClassificationType.cs">
+      <SubType>Code</SubType>
+    </Compile>
+    <Compile Include="Classification\Classifier.cs" />
+    <Compile Include="Classification\ClassifierServices.cs" />
+    <Compile Include="Classification\HighlightMatchedBracesFormatDefinition.cs" />
+    <Compile Include="Classification\HighlightMatchedBracesTag.cs" />
+    <Compile Include="Classification\IPowerShellTokenizationService.cs" />
+    <Compile Include="Classification\PowerShellBraceMatchingTagger.cs" />
+    <Compile Include="Classification\PowerShellBraceMatchingTaggerProvider.cs" />
+    <Compile Include="Classification\PowerShellClassifier.cs">
+      <SubType>Code</SubType>
+    </Compile>
+    <Compile Include="Classification\PowerShellClassifierProvider.cs">
+      <SubType>Code</SubType>
+    </Compile>
+    <Compile Include="Classification\PowerShellErrorTagger.cs" />
+    <Compile Include="Classification\PowerShellErrorTaggerProvider.cs" />
+    <Compile Include="Classification\PowerShellOutliningTagger.cs" />
+    <Compile Include="Classification\PowerShellOutliningTaggerProvider.cs" />
+    <Compile Include="Classification\PowerShellParseUtilities.cs" />
+    <Compile Include="Classification\PowerShellTokenizationService.cs" />
+    <Compile Include="Cmdlets\GetVisualStudioServiceCommand.cs" />
+    <Compile Include="Commands\ExecuteAsScriptCommand.cs" />
+    <Compile Include="Commands\ExecuteSelectionCommand.cs" />
+    <Compile Include="Commands\ExecuteWithParametersAsScriptCommand.cs" />
+    <Compile Include="Commands\ExecuteWithParametersAsScriptFromSolutionExplorerCommand.cs" />
+    <Compile Include="Commands\ICommand.cs" />
+    <Compile Include="Commands\OpenDebugReplCommand.cs" />
+    <Compile Include="Commands\PrettyPrintCommand.cs" />
+    <Compile Include="Commands\UserInterface\Converters\ByteValueConverter.cs" />
+    <Compile Include="Commands\UserInterface\ConfigurableBoolToVisibilityConveter.cs" />
+    <Compile Include="Commands\UserInterface\DataTypeConstants.cs" />
+    <Compile Include="Commands\UserInterface\Converters\ErrorIconConverter.cs" />
+    <Compile Include="Commands\UserInterface\Converters\IntValueConverter.cs" />
+    <Compile Include="Commands\UserInterface\Converters\LongValueConverter.cs" />
+    <Compile Include="Commands\UserInterface\ParameterEditorModel.cs" />
+    <Compile Include="Commands\UserInterface\ParameterEditorTemplateSelector.cs" />
+    <Compile Include="Commands\UserInterface\ParameterEditorViewModel.cs" />
+    <Compile Include="Commands\UserInterface\ParameterEditorHelper.cs" />
+    <Compile Include="Commands\UserInterface\ParameterType.cs" />
+    <Compile Include="Commands\UserInterface\ParameterValueComparer.cs" />
+    <Compile Include="Commands\UserInterface\ParameterEditorView.xaml.cs">
+      <DependentUpon>ParameterEditorView.xaml</DependentUpon>
+    </Compile>
+    <Compile Include="Commands\UserInterface\ScriptParameter.cs" />
+    <Compile Include="Commands\UserInterface\ScriptParameterViewModel.cs" />
+    <Compile Include="Commands\UserInterface\ValidationResult.cs" />
+    <Compile Include="CredentialUI\CredentialsDialog.cs" />
+    <Compile Include="CredentialUI\NativeCredentialsUI.cs" />
+    <Compile Include="CredentialUI\Resources.Designer.cs">
+      <AutoGen>True</AutoGen>
+      <DesignTime>True</DesignTime>
+      <DependentUpon>Resources.resx</DependentUpon>
+    </Compile>
+    <Compile Include="CredentialUI\SecureStringDialog.xaml.cs">
+      <DependentUpon>SecureStringDialog.xaml</DependentUpon>
+    </Compile>
+    <Compile Include="CredentialUI\SecureStringDialogViewModel.cs" />
+    <Compile Include="DebugEngine\BreakpointManager.cs" />
+    <Compile Include="DebugEngine\DebugEngineInternalException.cs" />
+    <Compile Include="DebugEngine\NativeMethods.cs" />
+    <Compile Include="DebugEngine\PromptUI\ChoiceButtonItem.cs" />
+    <Compile Include="DebugEngine\PromptUI\ReadHostPromptForChoicesView.xaml.cs">
+      <DependentUpon>ReadHostPromptForChoicesView.xaml</DependentUpon>
+    </Compile>
+    <Compile Include="DebugEngine\PromptUI\ReadHostPromptForChoicesViewModel.cs" />
+    <Compile Include="DebugEngine\Remote\RemoteDebugPort.cs" />
+    <Compile Include="DebugEngine\Remote\RemoteDebugPortSupplier.cs" />
+    <Compile Include="DebugEngine\Remote\RemoteEnumDebugProcess.cs" />
+    <Compile Include="DebugEngine\Remote\RemoteEnumDebugPrograms.cs" />
+    <Compile Include="DebugEngine\Remote\RemotePortPicker.cs" />
+    <Compile Include="DebugServiceEventHandlerBehaviorAttribute.cs" />
+    <Compile Include="DebugEngine\DebugServiceEventsHandlerProxy.cs" />
+    <Compile Include="DebugEngine\Definitions\Com.cs" />
+    <Compile Include="DebugEngine\Definitions\Enums.cs" />
+    <Compile Include="DebugEngine\Definitions\Guids.cs" />
+    <Compile Include="DebugEngine\Definitions\Hresult.cs" />
+    <Compile Include="DebugEngine\Engine.cs" />
+    <Compile Include="DebugEngine\EngineEvents.cs" />
+    <Compile Include="DebugEngine\Engine\EngineUtils.cs" />
+    <Compile Include="DebugEngine\Engine\OperationThread.cs" />
+    <Compile Include="DebugEngine\Impl\AD7Enums.cs" />
+    <Compile Include="DebugEngine\IRunspaceProvider.cs" />
+    <Compile Include="DebugEngine\PendingBreakpoint.cs" />
+    <Compile Include="DebugEngine\PInvoke.cs" />
+    <Compile Include="DebugEngine\PrivateReflectionDynamicObject.cs" />
+    <Compile Include="DebugEngine\Profiler.cs" />
+    <Compile Include="DebugEngine\PromptUI\ReadHostPromptDialog.xaml.cs">
+      <DependentUpon>ReadHostPromptDialog.xaml</DependentUpon>
+    </Compile>
+    <Compile Include="DebugEngine\PromptUI\ReadHostPromptDialogViewModel.cs" />
+    <Compile Include="DebugEngine\ResourceStrings.Designer.cs">
+      <AutoGen>True</AutoGen>
+      <DesignTime>True</DesignTime>
+      <DependentUpon>ResourceStrings.resx</DependentUpon>
+    </Compile>
+    <Compile Include="DebugEngine\ScirptProgramNode.cs" />
+    <Compile Include="DebugEngine\ScriptBreakpoint.cs" />
+    <Compile Include="DebugEngine\ScriptDebugger.cs" />
+    <Compile Include="DebugEngine\ScriptDebugProcess.cs" />
+    <Compile Include="DebugEngine\ScriptDocumentContext.cs" />
+    <Compile Include="DebugEngine\ScriptProgramProvider.cs" />
+    <Compile Include="DebugEngine\ScriptProperty.cs" />
+    <Compile Include="DebugEngine\ScriptStackFrame.cs" />
+    <Compile Include="DebugEngine\HostUi.cs" />
+    <Compile Include="DebugEngine\DebugEventManager.cs" />
+    <Compile Include="DependencyValidator.cs" />
+    <Compile Include="Intellisense\EdgeTrackingMode.cs" />
+    <Compile Include="Options\BitnessEventArgs.cs" />
+    <Compile Include="Options\BitnessOption.cs" />
+    <Compile Include="LanguageService\DropDownBar\EntryInfoEnums.cs" />
+    <Compile Include="LanguageService\DropDownBar\ScriptEntryInfo.cs" />
+    <Compile Include="LanguageService\DropDownBar\FunctionDefinitionEntryInfo.cs" />
+    <Compile Include="LanguageService\DropDownBar\IDropDownEntryInfo.cs" />
+    <Compile Include="LanguageService\NavigationExtensions.cs" />
+    <Compile Include="Project\DeveloperActivityAttribute.cs" />
+    <Compile Include="Diagnostics\DiagnosticConfiguration.cs" />
+    <Compile Include="Diagnostics\DiagnosticsDialogPage.cs">
+      <SubType>Component</SubType>
+    </Compile>
+    <Compile Include="Diagnostics\OutputPaneAppender.cs" />
+    <Compile Include="EditorImports.cs" />
+    <Compile Include="Options\GeneralDialogPage.cs">
+      <SubType>Component</SubType>
+    </Compile>
+    <Compile Include="IDependencyValidator.cs" />
+    <Compile Include="Intellisense\AutoCompletionController.cs" />
+    <Compile Include="Intellisense\IntellisenseController.cs" />
+    <Compile Include="Intellisense\IntellisenseControllerProvider.cs" />
+    <Compile Include="Intellisense\IntelliSenseEventsHandlerProxy.cs" />
+    <Compile Include="Intellisense\IntelliSenseManager.cs" />
+    <Compile Include="Intellisense\PowerShellCompletionSource.cs" />
+    <Compile Include="Intellisense\PowerShellCompletionSourceProvider.cs" />
+    <Compile Include="Intellisense\TabCompleteSession.cs" />
+    <Compile Include="Intellisense\Utilities.cs" />
+    <Compile Include="LanguageService\CodeWindowManager.cs" />
+    <Compile Include="LanguageService\DropDownBar\DropDownBarClient.cs" />
+    <Compile Include="LanguageService\EditorExtensions.cs" />
+    <Compile Include="LanguageService\IndentUtilities.cs" />
+    <Compile Include="LanguageService\PowerShellLanaguagePreferences.cs" />
+    <Compile Include="LanguageService\SmartIndent.cs" />
+    <Compile Include="LanguageService\SmartIndentProvider.cs" />
+    <Compile Include="LanguageService\PowerShellLanguageInfo.cs" />
+    <Compile Include="LanguageService\TextViewFilter.cs" />
+    <Compile Include="LanguageService\EditFilter.cs" />
+    <Compile Include="Guids.cs" />
+    <Compile Include="Classification\OutputPaneClassifier.cs" />
+    <Compile Include="PackageProperties.cs" />
+    <Compile Include="PowerShellConstants.cs" />
+    <Compile Include="Classification\PowerShellEditorFactory.cs" />
+    <Compile Include="Project\PowerShellCodeDomProvider.cs" />
+    <Compile Include="Project\LocDisplayNameAttribute.cs" />
+    <Compile Include="Project\PowerShellConfigProvider.cs" />
+    <Compile Include="Project\PropertyPages\ComponentsPropertyPage.cs" />
+    <Compile Include="Project\PropertyPages\ComponentsPropertyPageControl.cs">
+      <SubType>UserControl</SubType>
+    </Compile>
+    <Compile Include="Project\PropertyPages\ComponentsPropertyPageControl.Designer.cs">
+      <DependentUpon>ComponentsPropertyPageControl.cs</DependentUpon>
+    </Compile>
+    <Compile Include="Project\PropertyPages\ExportsPropertyPage.cs" />
+    <Compile Include="Project\PropertyPages\ExportsPropertyPageControl.cs">
+      <SubType>UserControl</SubType>
+    </Compile>
+    <Compile Include="Project\PropertyPages\ExportsPropertyPageControl.Designer.cs">
+      <DependentUpon>ExportsPropertyPageControl.cs</DependentUpon>
+    </Compile>
+    <Compile Include="Project\PropertyPages\InformationPropertyPage.cs" />
+    <Compile Include="Project\PropertyPages\InformationPropertyPageControl.cs">
+      <SubType>UserControl</SubType>
+    </Compile>
+    <Compile Include="Project\PropertyPages\InformationPropertyPageControl.Designer.cs">
+      <DependentUpon>InformationPropertyPageControl.cs</DependentUpon>
+    </Compile>
+    <Compile Include="Project\PropertyPages\DebugPropertyPage.cs" />
+    <Compile Include="Project\PropertyPages\DebugPropertyPageControl.cs">
+      <SubType>UserControl</SubType>
+    </Compile>
+    <Compile Include="Project\PropertyPages\DebugPropertyPageControl.Designer.cs">
+      <DependentUpon>DebugPropertyPageControl.cs</DependentUpon>
+    </Compile>
+    <Compile Include="Project\PowerShellFileNode.cs" />
+    <Compile Include="Project\PowerShellFileNodeProperties.cs" />
+    <Compile Include="Project\PropertyPages\GeneralPropertyPageControl.cs">
+      <SubType>UserControl</SubType>
+    </Compile>
+    <Compile Include="Project\PropertyPages\GeneralPropertyPageControl.Designer.cs">
+      <DependentUpon>GeneralPropertyPageControl.cs</DependentUpon>
+    </Compile>
+    <Compile Include="Project\PowerShellLibraryManager.cs" />
+    <Compile Include="Project\PowerShellProjectConfig.cs" />
+    <Compile Include="Project\PowerShellProjectFactory.cs" />
+    <Compile Include="Project\PowerShellProjectLauncher.cs" />
+    <Compile Include="Project\PowerShellProjectNode.cs" />
+    <Compile Include="Project\PowerShellProjectNodeProperties.cs" />
+    <Compile Include="Project\PowerShellProjectPackage.cs" />
+    <Compile Include="Project\PropertyPages\GeneralPropertyPage.cs" />
+    <Compile Include="Project\ProjectConstants.cs" />
+    <Compile Include="Project\PropertyPages\ItemCollection.cs">
+      <SubType>UserControl</SubType>
+    </Compile>
+    <Compile Include="Project\PropertyPages\ItemCollection.Designer.cs">
+      <DependentUpon>ItemCollection.cs</DependentUpon>
+    </Compile>
+    <Compile Include="Project\PropertyPages\PropertyPageUserControl.cs">
+      <SubType>UserControl</SubType>
+    </Compile>
+    <Compile Include="Project\PropertyPages\RequirementsPropertyPage.cs" />
+    <Compile Include="Project\PropertyPages\RequirementsPropertyPageControl.cs">
+      <SubType>UserControl</SubType>
+    </Compile>
+    <Compile Include="Project\PropertyPages\RequirementsPropertyPageControl.Designer.cs">
+      <DependentUpon>RequirementsPropertyPageControl.cs</DependentUpon>
+    </Compile>
+    <Compile Include="Project\PSBuildTask.cs" />
+    <Compile Include="Project\ResourcesCategoryAttribute.cs" />
+    <Compile Include="Project\ResourcesDescriptionAttribute.cs" />
+    <Compile Include="Project\ImageListIndex.cs" />
+    <Compile Include="Project\SharedProject\AllFilesProjectElement.cs" />
+    <Compile Include="Project\SharedProject\AssemblyReferenceNode.cs" />
+    <Compile Include="Project\SharedProject\Attributes.cs" />
+    <Compile Include="Project\SharedProject\Automation\AutomationScope.cs" />
+    <Compile Include="Project\SharedProject\Automation\OAFileItem.cs" />
+    <Compile Include="Project\SharedProject\Automation\OAFolderItem.cs" />
+    <Compile Include="Project\SharedProject\Automation\OANavigableProjectItems.cs" />
+    <Compile Include="Project\SharedProject\Automation\OANullProperty.cs" />
+    <Compile Include="Project\SharedProject\Automation\OAProject.cs" />
+    <Compile Include="Project\SharedProject\Automation\OAProjectConfigurationProperties.cs" />
+    <Compile Include="Project\SharedProject\Automation\OAProjectItem.cs" />
+    <Compile Include="Project\SharedProject\Automation\OAProjectItems.cs" />
+    <Compile Include="Project\SharedProject\Automation\OAProperties.cs" />
+    <Compile Include="Project\SharedProject\Automation\OAProperty.cs" />
+    <Compile Include="Project\SharedProject\Automation\OAReferenceFolderItem.cs" />
+    <Compile Include="Project\SharedProject\Automation\OAReferenceItem.cs" />
+    <Compile Include="Project\SharedProject\Automation\VSProject\OAAssemblyReference.cs" />
+    <Compile Include="Project\SharedProject\Automation\VSProject\OAProjectReference.cs" />
+    <Compile Include="Project\SharedProject\Automation\VSProject\OAReferenceBase.cs" />
+    <Compile Include="Project\SharedProject\Automation\VSProject\OAReferences.cs" />
+    <Compile Include="Project\SharedProject\Automation\VSProject\OAVSProject.cs" />
+    <Compile Include="Project\SharedProject\Automation\VSProject\OAVSProjectItem.cs" />
+    <Compile Include="Project\SharedProject\BuildDependency.cs" />
+    <Compile Include="Project\SharedProject\BuildPropertyPage.cs" />
+    <Compile Include="Project\SharedProject\CommonConfigProvider.cs" />
+    <Compile Include="Project\SharedProject\CommonConstants.cs" />
+    <Compile Include="Project\SharedProject\CommonEditorFactory.cs" />
+    <Compile Include="Project\SharedProject\CommonFileNode.cs" />
+    <Compile Include="Project\SharedProject\CommonFolderNode.cs" />
+    <Compile Include="Project\SharedProject\CommonNonCodeFileNode.cs" />
+    <Compile Include="Project\SharedProject\CommonPackage.cs" />
+    <Compile Include="Project\SharedProject\CommonProjectConfig.cs" />
+    <Compile Include="Project\SharedProject\CommonProjectNode.cs" />
+    <Compile Include="Project\SharedProject\CommonProjectNodeProperties.cs" />
+    <Compile Include="Project\SharedProject\CommonProjectPackage.cs" />
+    <Compile Include="Project\SharedProject\CommonPropertyPage.cs" />
+    <Compile Include="Project\SharedProject\CommonReferenceContainerNode.cs" />
+    <Compile Include="Project\SharedProject\CommonUtils.cs" />
+    <Compile Include="Project\SharedProject\ConfigProvider.cs" />
+    <Compile Include="Project\SharedProject\DataObject.cs" />
+    <Compile Include="Project\SharedProject\DebugTimer.cs" />
+    <Compile Include="Project\SharedProject\DependentFileNode.cs" />
+    <Compile Include="Project\SharedProject\DesignPropertyDescriptor.cs" />
+    <Compile Include="Project\SharedProject\DeveloperActivityAttribute.cs" />
+    <Compile Include="Project\SharedProject\DialogWindowVersioningWorkaround.cs" />
+    <Compile Include="Project\SharedProject\DirtyChangedEventArgs.cs" />
+    <Compile Include="Project\SharedProject\DocumentManager.cs" />
+    <Compile Include="Project\SharedProject\EnumDependencies.cs" />
+    <Compile Include="Project\SharedProject\FileChangeManager.cs" />
+    <Compile Include="Project\SharedProject\FileDocumentManager.cs" />
+    <Compile Include="Project\SharedProject\FileNode.cs" />
+    <Compile Include="Project\SharedProject\FolderNode.cs" />
+    <Compile Include="Project\SharedProject\HierarchyNode.cs" />
+    <Compile Include="Project\SharedProject\HierarchyNodeFlags.cs" />
+    <Compile Include="Project\SharedProject\IDEBuildLogger.cs" />
+    <Compile Include="Project\SharedProject\IDiskBasedNode.cs" />
+    <Compile Include="Project\SharedProject\ImageHandler.cs" />
+    <Compile Include="Project\SharedProject\Interfaces.cs" />
+    <Compile Include="Project\SharedProject\IProjectLauncher.cs" />
+    <Compile Include="Project\SharedProject\IProjectPublisher.cs" />
+    <Compile Include="Project\SharedProject\IPublishFile.cs" />
+    <Compile Include="Project\SharedProject\IPublishProject.cs" />
+    <Compile Include="Project\SharedProject\LocalizableProperties.cs" />
+    <Compile Include="Project\SharedProject\Misc\ConnectionPointContainer.cs" />
+    <Compile Include="Project\SharedProject\Misc\ExternDll.cs" />
+    <Compile Include="Project\SharedProject\Misc\NativeMethods.cs" />
+    <Compile Include="Project\SharedProject\Misc\UnsafeNativeMethods.cs" />
+    <Compile Include="Project\SharedProject\MsBuildProjectElement.cs" />
+    <Compile Include="Project\SharedProject\Navigation\CommonLibraryNode.cs" />
+    <Compile Include="Project\SharedProject\Navigation\HierarchyListener.cs" />
+    <Compile Include="Project\SharedProject\Navigation\ICustomSearchListProvider.cs" />
+    <Compile Include="Project\SharedProject\Navigation\ILibraryManager.cs" />
+    <Compile Include="Project\SharedProject\Navigation\IScopeNode.cs" />
+    <Compile Include="Project\SharedProject\Navigation\ISimpleObject.cs" />
+    <Compile Include="Project\SharedProject\Navigation\Library.cs" />
+    <Compile Include="Project\SharedProject\Navigation\LibraryManager.cs" />
+    <Compile Include="Project\SharedProject\Navigation\LibraryNode.cs" />
+    <Compile Include="Project\SharedProject\Navigation\LibraryTask.cs" />
+    <Compile Include="Project\SharedProject\Navigation\ModuleId.cs" />
+    <Compile Include="Project\SharedProject\Navigation\ProjectLibraryNode.cs" />
+    <Compile Include="Project\SharedProject\Navigation\SimpleObject.cs" />
+    <Compile Include="Project\SharedProject\Navigation\SimpleObjectList.cs" />
+    <Compile Include="Project\SharedProject\Navigation\SourceLocation.cs" />
+    <Compile Include="Project\SharedProject\Navigation\TextLineEventListener.cs" />
+    <Compile Include="Project\SharedProject\NodeProperties.cs" />
+    <Compile Include="Project\SharedProject\OleServiceProvider.cs" />
+    <Compile Include="Project\SharedProject\Output.cs" />
+    <Compile Include="Project\SharedProject\OutputGroup.cs" />
+    <Compile Include="Project\SharedProject\OverwriteFileDialog.xaml.cs">
+      <DependentUpon>OverwriteFileDialog.xaml</DependentUpon>
+    </Compile>
+    <Compile Include="Project\SharedProject\ProjectConfig.cs" />
+    <Compile Include="Project\SharedProject\ProjectDesignerDocumentManager.cs" />
+    <Compile Include="Project\SharedProject\ProjectDocumentsListener.cs" />
+    <Compile Include="Project\SharedProject\ProjectDocumentsListenerForStartupFileUpdates.cs" />
+    <Compile Include="Project\SharedProject\ProjectElement.cs" />
+    <Compile Include="Project\SharedProject\ProjectFactory.cs" />
+    <Compile Include="Project\SharedProject\ProjectFileConstants.cs" />
+    <Compile Include="Project\SharedProject\ProjectNode.CopyPaste.cs" />
+    <Compile Include="Project\SharedProject\ProjectNode.cs" />
+    <Compile Include="Project\SharedProject\ProjectNode.Events.cs" />
+    <Compile Include="Project\SharedProject\ProjectNode.IOleCommandTarget.cs" />
+    <Compile Include="Project\SharedProject\ProjectPackage.cs" />
+    <Compile Include="Project\SharedProject\ProjectReferenceNode.cs" />
+    <Compile Include="Project\SharedProject\ProjectResources.cs" />
+    <Compile Include="Project\SharedProject\PropertiesEditorLauncher.cs" />
+    <Compile Include="Project\SharedProject\ProvideDebugEngineAttribute.cs" />
+    <Compile Include="Project\SharedProject\ProvideDebugExceptionAttribute.cs" />
+    <Compile Include="Project\SharedProject\ProvideDebugLanguageAttribute.cs" />
+    <Compile Include="Project\SharedProject\ProvideDebugPortPickerAttribute.cs" />
+    <Compile Include="Project\SharedProject\ProvideDebugPortSupplierAttribute.cs" />
+    <Compile Include="Project\SharedProject\PublishFailedException.cs" />
+    <Compile Include="Project\SharedProject\PublishFile.cs" />
+    <Compile Include="Project\SharedProject\PublishProject.cs" />
+    <Compile Include="Project\SharedProject\PublishProjectOptions.cs" />
+    <Compile Include="Project\SharedProject\ReferenceContainerNode.cs" />
+    <Compile Include="Project\SharedProject\ReferenceNode.cs" />
+    <Compile Include="Project\SharedProject\Resources.cs" />
+    <Compile Include="Project\SharedProject\SharedCommands.cs" />
+    <Compile Include="Project\SharedProject\SolutionEventsListener.cs" />
+    <Compile Include="Project\SharedProject\SolutionListener.cs" />
+    <Compile Include="Project\SharedProject\SolutionListenerForBuildDependencyUpdate.cs" />
+    <Compile Include="Project\SharedProject\SolutionListenerForProjectEvents.cs" />
+    <Compile Include="Project\SharedProject\SolutionListenerForProjectOpen.cs" />
+    <Compile Include="Project\SharedProject\StructuresEnums.cs" />
+    <Compile Include="Project\SharedProject\SuspendFileChanges.cs" />
+    <Compile Include="Project\SharedProject\TaskProgressBar.xaml.cs">
+      <DependentUpon>TaskProgressBar.xaml</DependentUpon>
+    </Compile>
+    <Compile Include="Project\SharedProject\TrackDocumentsHelper.cs" />
+    <Compile Include="Project\SharedProject\UIThread.cs" />
+    <Compile Include="Project\SharedProject\UIThreadSynchronizer.cs" />
+    <Compile Include="Project\SharedProject\UpdateSolutionEventsListener.cs" />
+    <Compile Include="Project\SharedProject\Utilities.cs" />
+    <Compile Include="Project\SharedProject\VirtualProjectElement.cs" />
+    <Compile Include="Project\SharedProject\VsCommands.cs" />
+    <Compile Include="Project\SharedProject\VsExtensions.cs" />
+    <Compile Include="Project\SharedProject\VSShellUtilities.cs" />
+    <Compile Include="Project\SharedProject\WebPiComponentPickerControl.cs">
+      <SubType>UserControl</SubType>
+    </Compile>
+    <Compile Include="Project\SharedProject\WebPiComponentPickerControl.Designer.cs">
+      <DependentUpon>WebPiComponentPickerControl.cs</DependentUpon>
+    </Compile>
+    <Compile Include="Project\Utils\DropDownListProperty.cs" />
+    <Compile Include="Project\Utils\DropDownListPropertyEditor.cs" />
+    <Compile Include="Project\Utils\FileListTypeConverter.cs" />
+    <Compile Include="Project\Utils\VersionConverter.cs" />
+    <Compile Include="ProvideDiffSupportedContentTypeAttribute.cs" />
+    <Compile Include="RegistrationAttributes.cs">
+      <SubType>Code</SubType>
+    </Compile>
+    <Compile Include="Repl\PowerShellReplEvaluatorProvider.cs" />
+    <Compile Include="Repl\IPowerShellEvaluator.cs" />
+    <Compile Include="Repl\PowerShellReplEvaluator.cs" />
+    <Compile Include="Resources.Designer.cs">
+      <AutoGen>True</AutoGen>
+      <DesignTime>True</DesignTime>
+      <DependentUpon>Resources.resx</DependentUpon>
+    </Compile>
+    <Compile Include="GlobalSuppressions.cs" />
+    <Compile Include="PowerShellToolsPackage.cs" />
+    <Compile Include="Properties\AssemblyInfo.cs" />
+    <Compile Include="RunspaceRef.cs" />
+    <Compile Include="ServiceManagement\ChannelFactoryHelper.cs" />
+    <Compile Include="ServiceManagement\ConnectionManager.cs" />
+    <Compile Include="ServiceManagement\PowershellHostProcessException.cs" />
+    <Compile Include="ServiceManagement\PowershellHostProcessHelper.cs" />
+    <Compile Include="Service\ExecutionEngine.cs" />
+    <Compile Include="Service\IExecutionEngine.cs" />
+    <Compile Include="Service\PowerShellService.cs" />
+  </ItemGroup>
+  <ItemGroup>
+    <EmbeddedResource Include="CredentialUI\Resources.resx">
+      <Generator>PublicResXFileCodeGenerator</Generator>
+      <LastGenOutput>Resources.Designer.cs</LastGenOutput>
+    </EmbeddedResource>
+    <EmbeddedResource Include="DebugEngine\ResourceStrings.resx">
+      <Generator>ResXFileCodeGenerator</Generator>
+      <SubType>Designer</SubType>
+      <LastGenOutput>ResourceStrings.Designer.cs</LastGenOutput>
+    </EmbeddedResource>
+    <EmbeddedResource Include="Project\PropertyPages\ComponentsPropertyPageControl.resx">
+      <DependentUpon>ComponentsPropertyPageControl.cs</DependentUpon>
+    </EmbeddedResource>
+    <EmbeddedResource Include="Project\PropertyPages\ExportsPropertyPageControl.resx">
+      <DependentUpon>ExportsPropertyPageControl.cs</DependentUpon>
+    </EmbeddedResource>
+    <EmbeddedResource Include="Project\PropertyPages\InformationPropertyPageControl.resx">
+      <DependentUpon>InformationPropertyPageControl.cs</DependentUpon>
+    </EmbeddedResource>
+    <EmbeddedResource Include="Project\PropertyPages\DebugPropertyPageControl.resx">
+      <DependentUpon>DebugPropertyPageControl.cs</DependentUpon>
+    </EmbeddedResource>
+    <EmbeddedResource Include="Project\PropertyPages\GeneralPropertyPageControl.resx">
+      <DependentUpon>GeneralPropertyPageControl.cs</DependentUpon>
+    </EmbeddedResource>
+    <EmbeddedResource Include="Project\PropertyPages\ItemCollection.resx">
+      <DependentUpon>ItemCollection.cs</DependentUpon>
+    </EmbeddedResource>
+    <EmbeddedResource Include="Project\PropertyPages\RequirementsPropertyPageControl.resx">
+      <DependentUpon>RequirementsPropertyPageControl.cs</DependentUpon>
+    </EmbeddedResource>
+    <EmbeddedResource Include="Project\Resources\ProjectResources.resx" />
+    <EmbeddedResource Include="Project\SharedProject\ProjectResources.resx">
+      <DependentUpon>ProjectResources.cs</DependentUpon>
+    </EmbeddedResource>
+    <EmbeddedResource Include="Project\SharedProject\Resources.resx">
+      <DependentUpon>Resources.cs</DependentUpon>
+    </EmbeddedResource>
+    <EmbeddedResource Include="Project\SharedProject\WebPiComponentPickerControl.resx">
+      <DependentUpon>WebPiComponentPickerControl.cs</DependentUpon>
+    </EmbeddedResource>
+    <EmbeddedResource Include="Resources.resx">
+      <Generator>PublicResXFileCodeGenerator</Generator>
+      <LastGenOutput>Resources.Designer.cs</LastGenOutput>
+      <SubType>Designer</SubType>
+      <CustomToolNamespace>PowerShellTools</CustomToolNamespace>
+    </EmbeddedResource>
+    <EmbeddedResource Include="VSPackage.resx">
+      <MergeWithCTO>true</MergeWithCTO>
+      <ManifestResourceName>VSPackage</ManifestResourceName>
+      <SubType>Designer</SubType>
+    </EmbeddedResource>
+  </ItemGroup>
+  <ItemGroup>
+    <Resource Include="Commands\UserInterface\Resources\StatusAnnotations_Invalid_color_16x.png" />
+    <Resource Include="Commands\UserInterface\Resources\Warning_yellow_7231_16x16.png" />
+    <Content Include="DebugEngine\PowerShellTools.DebugEngine.csproj" />
+    <Content Include="ItemTemplates\PowerShell Script.zip">
+      <CopyToOutputDirectory>Always</CopyToOutputDirectory>
+      <IncludeInVSIX>true</IncludeInVSIX>
+    </Content>
+    <None Include="Manifest\source.extension.vsixmanifest" />
+    <Content Include="poshtools.png">
+      <CopyToOutputDirectory>Always</CopyToOutputDirectory>
+      <IncludeInVSIX>true</IncludeInVSIX>
+    </Content>
+    <EmbeddedResource Include="Resources\completionset.bmp" />
+    <Resource Include="Poshtools_128x.png" />
+    <Content Include="PowerShellToolsColors.pkgdef">
+      <CopyToOutputDirectory>Always</CopyToOutputDirectory>
+      <IncludeInVSIX>true</IncludeInVSIX>
+    </Content>
+    <Content Include="preview.png">
+      <CopyToOutputDirectory>Always</CopyToOutputDirectory>
+      <IncludeInVSIX>true</IncludeInVSIX>
+    </Content>
+    <EmbeddedResource Include="Project\Resources\ImageList.bmp" />
+    <EmbeddedResource Include="Project\Resources\CommonImageList.bmp" />
+    <EmbeddedResource Include="Resources\PowerShellInteractiveWindow_16x.png" />
+    <None Include="Resources\WarningIcon.ico" />
+    <None Include="Resources\ErrorStatus.png" />
+    <Content Include="Templates\Files\ScriptDataFile.vstemplate" />
+    <Content Include="Templates\Files\ScriptModule.vstemplate" />
+    <Content Include="Templates\Files\Script.vstemplate" />
+    <Resource Include="Templates\Projects\PowerShellModuleProject.ico" />
+    <Content Include="Templates\Projects\PowerShellModuleProject.vstemplate" />
+    <Content Include="Templates\Projects\PowerShellProject.vstemplate" />
+    <Resource Include="Templates\Projects\PowerShellProject.ico" />
+    <Content Include="ItemTemplates\PowerShell Script Module.zip">
+      <CopyToOutputDirectory>Always</CopyToOutputDirectory>
+      <IncludeInVSIX>true</IncludeInVSIX>
+    </Content>
+    <Content Include="ItemTemplates\PowerShell Script Data File.zip">
+      <CopyToOutputDirectory>Always</CopyToOutputDirectory>
+      <IncludeInVSIX>true</IncludeInVSIX>
+    </Content>
+    <Content Include="PrettyPrint.ps1">
+      <CopyToOutputDirectory>Always</CopyToOutputDirectory>
+      <IncludeInVSIX>true</IncludeInVSIX>
+    </Content>
+    <Content Include="ProjectTemplates\PowerShellModuleProject.zip">
+      <CopyToOutputDirectory>Always</CopyToOutputDirectory>
+      <IncludeInVSIX>true</IncludeInVSIX>
+    </Content>
+    <None Include="PowerShellToolsProcessHostConsole.exe.config">
+      <SubType>Designer</SubType>
+    </None>
+    <None Include="Templates\Files\Script.Test.ps1" />
+    <None Include="Templates\Files\Script.psd1" />
+    <None Include="Templates\Files\Script.psm1" />
+    <None Include="Templates\Projects\Module.psd1" />
+    <None Include="Templates\Projects\Module.psm1" />
+    <None Include="Templates\Projects\Module.tests.ps1" />
+    <None Include="Templates\Projects\PowerShellModuleProject.pssproj">
+      <SubType>Designer</SubType>
+    </None>
+    <None Include="Templates\Projects\PowerShellProject.pssproj">
+      <SubType>Designer</SubType>
+    </None>
+    <None Include="Templates\Projects\Script.ps1" />
+    <Resource Include="Templates\Files\PowerShellScript.ico" />
+    <Resource Include="Templates\Files\PowerShellModule.ico" />
+    <Resource Include="Templates\Files\PowerShellDataFile.ico" />
+    <None Include="PowerShellTools.targets" />
+    <Content Include="License.txt">
+      <CopyToOutputDirectory>Always</CopyToOutputDirectory>
+      <IncludeInVSIX>true</IncludeInVSIX>
+    </Content>
+    <Content Include="ProjectTemplates\PowerShellProject.zip">
+      <CopyToOutputDirectory>Always</CopyToOutputDirectory>
+      <IncludeInVSIX>true</IncludeInVSIX>
+    </Content>
+    <Content Include="PowerShellToolsProcessHost.exe.config">
+      <CopyToOutputDirectory>Always</CopyToOutputDirectory>
+      <IncludeInVSIX>true</IncludeInVSIX>
+    </Content>
+    <None Include="Project\SharedProject\SharedProject.proj" />
+    <None Include="Templates\Files\Script.ps1" />
+  </ItemGroup>
+  <ItemGroup>
+    <VSCTCompile Include="PowerShellTools.$(VSTarget).vsct">
+      <ResourceName>Menus.ctmenu</ResourceName>
+      <SubType>Designer</SubType>
+    </VSCTCompile>
+    <Content Include="PowerShellTools.vsct" />
+  </ItemGroup>
+  <ItemGroup>
+    <None Include="Resources\Images.png" />
+  </ItemGroup>
+  <ItemGroup>
+    <Content Include="Resources\Package.ico" />
+    <Resource Include="Resources\PowerShell.ico" />
+    <Resource Include="Resources\powershell_icon.png" />
+  </ItemGroup>
+  <ItemGroup>
+    <Page Include="Commands\UserInterface\ParameterEditorView.xaml">
+      <SubType>Designer</SubType>
+      <Generator>MSBuild:Compile</Generator>
+    </Page>
+    <Page Include="CredentialUI\SecureStringDialog.xaml">
+      <SubType>Designer</SubType>
+      <Generator>MSBuild:Compile</Generator>
+    </Page>
+    <Page Include="DebugEngine\PromptUI\ReadHostPromptDialog.xaml">
+      <SubType>Designer</SubType>
+      <Generator>MSBuild:Compile</Generator>
+    </Page>
+    <Page Include="DebugEngine\PromptUI\ReadHostPromptForChoicesView.xaml">
+      <SubType>Designer</SubType>
+      <Generator>MSBuild:Compile</Generator>
+    </Page>
+    <Page Include="Project\SharedProject\OverwriteFileDialog.xaml">
+      <Generator>MSBuild:Compile</Generator>
+      <SubType>Designer</SubType>
+      <Generator>MSBuild:Compile</Generator>
+      <SubType>Designer</SubType>
+    </Page>
+    <Page Include="Project\SharedProject\TaskProgressBar.xaml">
+      <Generator>MSBuild:Compile</Generator>
+      <SubType>Designer</SubType>
+      <Generator>MSBuild:Compile</Generator>
+      <SubType>Designer</SubType>
+    </Page>
+  </ItemGroup>
+  <ItemGroup>
+    <Folder Include="Project\SharedProject\Debugger\" />
+  </ItemGroup>
+  <ItemGroup>
+    <ProjectReference Include="..\PowerShell.HostService.Console\PowerShell.HostService.Console.csproj">
+      <Project>{e84fc12d-897f-4244-b44c-b42839d677a4}</Project>
+      <Name>PowerShell.HostService.Console</Name>
+      <IncludeOutputGroupsInVSIX>BuiltProjectOutputGroup%3bBuiltProjectOutputGroupDependencies%3bGetCopyToOutputDirectoryItems%3bSatelliteDllsProjectOutputGroup%3b</IncludeOutputGroupsInVSIX>
+      <IncludeOutputGroupsInVSIXLocalOnly>DebugSymbolsProjectOutputGroup%3b</IncludeOutputGroupsInVSIXLocalOnly>
+    </ProjectReference>
+    <ProjectReference Include="..\PowerShellTools.Common\PowerShellTools.Common.csproj">
+      <Project>{F62AB73F-FD18-4C6D-967C-5DB4CD14B92B}</Project>
+      <Name>PowerShellTools.Common</Name>
+      <IncludeOutputGroupsInVSIX>BuiltProjectOutputGroup%3bBuiltProjectOutputGroupDependencies%3bGetCopyToOutputDirectoryItems%3bSatelliteDllsProjectOutputGroup%3b</IncludeOutputGroupsInVSIX>
+      <IncludeOutputGroupsInVSIXLocalOnly>DebugSymbolsProjectOutputGroup%3b</IncludeOutputGroupsInVSIXLocalOnly>
+    </ProjectReference>
+    <ProjectReference Include="..\PowerShellTools.HostService.x86\PowerShellTools.HostService.x86.csproj">
+      <Project>{528d75e0-71d8-408c-aeae-485d84e08bd2}</Project>
+      <Name>PowerShellTools.HostService.x86</Name>
+      <IncludeOutputGroupsInVSIX>BuiltProjectOutputGroup%3bBuiltProjectOutputGroupDependencies%3bGetCopyToOutputDirectoryItems%3bSatelliteDllsProjectOutputGroup%3b</IncludeOutputGroupsInVSIX>
+      <IncludeOutputGroupsInVSIXLocalOnly>DebugSymbolsProjectOutputGroup%3b</IncludeOutputGroupsInVSIXLocalOnly>
+    </ProjectReference>
+    <ProjectReference Include="..\PowerShellTools.HostService\PowerShellTools.HostService.csproj">
+      <Project>{8b0f3db2-ad3d-4d3a-85c3-4850263054e9}</Project>
+      <Name>PowerShellTools.HostService</Name>
+      <IncludeOutputGroupsInVSIX>BuiltProjectOutputGroup%3bBuiltProjectOutputGroupDependencies%3bGetCopyToOutputDirectoryItems%3bSatelliteDllsProjectOutputGroup%3b</IncludeOutputGroupsInVSIX>
+      <IncludeOutputGroupsInVSIXLocalOnly>DebugSymbolsProjectOutputGroup%3b</IncludeOutputGroupsInVSIXLocalOnly>
+    </ProjectReference>
+    <ProjectReference Include="..\PowerShellTools.Contracts\PowerShellTools.Contracts.csproj">
+      <Project>{103c9af2-f8a5-4bf0-a341-a43147c320aa}</Project>
+      <Name>PowerShellTools.Contracts</Name>
+      <EmbedInteropTypes>False</EmbedInteropTypes>
+    </ProjectReference>
+    <ProjectReference Include="..\PowerShellTools.TestAdapter\PowerShellTools.TestAdapter.csproj">
+      <Project>{df4ab4f5-6b06-4aae-aee7-8cab296db5f9}</Project>
+      <Name>PowerShellTools.TestAdapter</Name>
+    </ProjectReference>
+    <ProjectReference Include="..\ReplWindow\PowerShellTools.Repl.csproj">
+      <Project>{20bb6fac-44d2-4d76-abfe-0c1e163a1a4f}</Project>
+      <Name>PowerShellTools.Repl</Name>
+      <IncludeOutputGroupsInVSIX>BuiltProjectOutputGroup%3bBuiltProjectOutputGroupDependencies%3bGetCopyToOutputDirectoryItems%3bSatelliteDllsProjectOutputGroup%3bPkgdefProjectOutputGroup%3b</IncludeOutputGroupsInVSIX>
+      <IncludeOutputGroupsInVSIXLocalOnly>DebugSymbolsProjectOutputGroup%3b</IncludeOutputGroupsInVSIXLocalOnly>
+    </ProjectReference>
+  </ItemGroup>
+  <ItemGroup>
+    <Service Include="{82A7F48D-3B50-4B1E-B82E-3ADA8210C358}" />
+  </ItemGroup>
+  <PropertyGroup>
+    <UseCodebase>true</UseCodebase>
+  </PropertyGroup>
+  <Import Project="..\Build\ProjectAfter.settings" />
 </Project>