﻿using System;
using System.Collections.Generic;
using Microsoft.VisualStudio.Text;
using Microsoft.VisualStudio.Text.Editor;
using Microsoft.VisualStudio.Text.Editor.OptionsExtensionMethods;
using Microsoft.VisualStudio.TextManager.Interop;
using PowerShellTools.Classification;

namespace PowerShellTools.LanguageService
{
    internal sealed class SmartIndent : ISmartIndent
    {
	private ITextView _textView;
	private PowerShellLanguageInfo _info;

	/// <summary>
	/// Constructor.
	/// </summary>
	/// <param name="info">Powershell language service.</param>
	/// <param name="textView">Current active TextView.</param>
	public SmartIndent(PowerShellLanguageInfo info, ITextView textView)
	{
	    _info = info;
	    _textView = textView;
	}

	/// <summary>
	/// Implementation of the interface.
	/// </summary>
	/// <param name="line">The current line after Enter.</param>
	/// <returns>Desired indentation size.</returns>
	public int? GetDesiredIndentation(ITextSnapshotLine line)
	{
	    // User GetIndentSize() instead of GetTabSize() due to the fact VS always uses Indent Size as a TAB size
	    int tabSize = _textView.Options.GetIndentSize();
<<<<<<< HEAD
	    
	    try
=======

	    switch (_info.LangPrefs.IndentMode)
>>>>>>> feeea701
	    {
		case vsIndentStyle.vsIndentStyleNone:
		    return null;

		case vsIndentStyle.vsIndentStyleDefault:
		    return GetDefaultIndentationImp(line, tabSize);

		case vsIndentStyle.vsIndentStyleSmart:
		    return GetSmartIndentationImp(line, tabSize);
	    }
	    return null;
	}

	public void Dispose() { }

	/// <summary>
	/// Implementation of default indentation.
	/// </summary>
	/// <param name="line">The current line after Enter.</param>
	/// <param name="tabSize">The TAB size.</param>
	/// <returns>Desired indentation size.</returns>
	private int? GetDefaultIndentationImp(ITextSnapshotLine line, int tabSize)
	{
	    int lineNumber = line.LineNumber;
	    if (lineNumber < 1) return 0;

	    string baselineText = null;
	    ITextSnapshotLine baseline = null;
	    IndentUtilities.SkipPrecedingBlankLines(line, out baselineText, out baseline);
	    return IndentUtilities.GetCurrentLineIndentation(baselineText, tabSize);
	}

	/// <summary>
	/// Implementation of smart indentation.
	/// If this the first line, then we shouldn't get any indentation.
	/// If we don't get any token information, just follow the default indentation.
	/// Otherwise,
	/// Step 1, find the all group starts preceeding the end of baseline we found.
	/// Step 2, find the closest group start with paired group end exceeding the end of baseline, which means the Enter occurs during this group.
	/// Step 3, if no such a group start is found during Step 1&2, then follow default indentation. Otherwise, go to Step 4.
	/// Step 4, find if there are any non-whitespace texts succeeding the found group start in its containing line. 
	///	    Yes, then just add indentation at size of ONE space compared with the group start.
	///	    No, go to Step 5.
	/// Step 5, find if there are any non-whitespace texts succeeding the current line start.
	///	    Yes, then see if the char right after line start is the paired group end to the found group start in Step 2.
	///		Yes, then indent same size as the group start.
	///		No, then follow the default indentation.
	///	    No, then just add identation at size of TAB.
	/// </summary>
	/// <param name="line">The current line after Enter.</param>
	/// <param name="tabSize">The TAB size.</param>
	/// <returns>Desired indentation size.</returns>
	private int? GetSmartIndentationImp(ITextSnapshotLine line, int tabSize)
	{
	    int lineNumber = line.LineNumber;
	    if (lineNumber < 1) return null;

	    bool needExtraEffort = true;
	    var textBuffer = line.Snapshot.TextBuffer;
	    Dictionary<int, int> startBraces = null;
	    Dictionary<int, int> endBraces = null;
	    List<ClassificationInfo> tokenSpans = null;
	    if (!textBuffer.Properties.TryGetProperty<Dictionary<int, int>>(BufferProperties.StartBraces, out startBraces) || startBraces == null ||
		!textBuffer.Properties.TryGetProperty<Dictionary<int, int>>(BufferProperties.EndBraces, out endBraces) || endBraces == null ||
		!textBuffer.Properties.TryGetProperty<List<ClassificationInfo>>(BufferProperties.TokenSpans, out tokenSpans) || tokenSpans == null)
	    {
		needExtraEffort = false;
	    }

	    string baselineText = null;
	    ITextSnapshotLine baseline = null;
	    IndentUtilities.SkipPrecedingBlankLines(line, out baselineText, out baseline);
	    int indentation = IndentUtilities.GetCurrentLineIndentation(baselineText, tabSize);
	    if (!needExtraEffort || baselineText.Length == 0)
	    {
		return indentation;
	    }

	    int baselineEndPos = baseline.Extent.End.Position;
	    var precedingGroupStarts = tokenSpans.FindAll(t => t.ClassificationType.IsOfType(Classifications.PowerShellGroupStart) && t.Start < baselineEndPos);
	    var lastGroupStart = precedingGroupStarts.FindLast(p => startBraces[p.Start] >= baselineEndPos);

	    if (lastGroupStart.Length == 0)
	    {
		return indentation;
	    }

	    var groupStartChar = textBuffer.CurrentSnapshot.GetText(lastGroupStart.Start, lastGroupStart.Length);
	    var lastGroupStartLine = textBuffer.CurrentSnapshot.GetLineFromPosition(lastGroupStart.Start);

	    indentation = lastGroupStart.Start - lastGroupStartLine.Start;
	    indentation += lastGroupStart.Length - 1;

	    int lastGroupStartEnd = lastGroupStart.Start + lastGroupStart.Length;
	    if (lastGroupStartEnd == lastGroupStartLine.End)
	    {
		string betweenText = textBuffer.CurrentSnapshot.GetText(line.Start, line.Length);
		if (String.IsNullOrWhiteSpace(betweenText) ||
		    (baseline.LineNumber == lastGroupStartLine.LineNumber && 
		    (startBraces[lastGroupStart.Start] + baseline.LineBreakLength) != line.Start))
		{
		    indentation += tabSize;
		}
		else if (baseline.LineNumber != lastGroupStartLine.LineNumber &&
			 (startBraces[lastGroupStart.Start] + baseline.LineBreakLength) != line.Start)
		{
		    indentation = IndentUtilities.GetCurrentLineIndentation(baselineText, tabSize);
		}
	    }
	    else if (lastGroupStartEnd < lastGroupStartLine.End)
	    {
		string betweenText = textBuffer.CurrentSnapshot.GetText(lastGroupStartEnd, lastGroupStartLine.End - lastGroupStartEnd);
		if (String.IsNullOrWhiteSpace(betweenText))
		{
		    indentation += tabSize;
		}
		else
		{
		    indentation++;
		}
	    }
	    return indentation;
	}
    }
}
<|MERGE_RESOLUTION|>--- conflicted
+++ resolved
@@ -1,167 +1,162 @@
-﻿using System;
-using System.Collections.Generic;
-using Microsoft.VisualStudio.Text;
-using Microsoft.VisualStudio.Text.Editor;
-using Microsoft.VisualStudio.Text.Editor.OptionsExtensionMethods;
-using Microsoft.VisualStudio.TextManager.Interop;
-using PowerShellTools.Classification;
-
-namespace PowerShellTools.LanguageService
-{
-    internal sealed class SmartIndent : ISmartIndent
-    {
-	private ITextView _textView;
-	private PowerShellLanguageInfo _info;
-
-	/// <summary>
-	/// Constructor.
-	/// </summary>
-	/// <param name="info">Powershell language service.</param>
-	/// <param name="textView">Current active TextView.</param>
-	public SmartIndent(PowerShellLanguageInfo info, ITextView textView)
-	{
-	    _info = info;
-	    _textView = textView;
-	}
-
-	/// <summary>
-	/// Implementation of the interface.
-	/// </summary>
-	/// <param name="line">The current line after Enter.</param>
-	/// <returns>Desired indentation size.</returns>
-	public int? GetDesiredIndentation(ITextSnapshotLine line)
-	{
-	    // User GetIndentSize() instead of GetTabSize() due to the fact VS always uses Indent Size as a TAB size
-	    int tabSize = _textView.Options.GetIndentSize();
-<<<<<<< HEAD
-	    
-	    try
-=======
-
-	    switch (_info.LangPrefs.IndentMode)
->>>>>>> feeea701
-	    {
-		case vsIndentStyle.vsIndentStyleNone:
-		    return null;
-
-		case vsIndentStyle.vsIndentStyleDefault:
-		    return GetDefaultIndentationImp(line, tabSize);
-
-		case vsIndentStyle.vsIndentStyleSmart:
-		    return GetSmartIndentationImp(line, tabSize);
-	    }
-	    return null;
-	}
-
-	public void Dispose() { }
-
-	/// <summary>
-	/// Implementation of default indentation.
-	/// </summary>
-	/// <param name="line">The current line after Enter.</param>
-	/// <param name="tabSize">The TAB size.</param>
-	/// <returns>Desired indentation size.</returns>
-	private int? GetDefaultIndentationImp(ITextSnapshotLine line, int tabSize)
-	{
-	    int lineNumber = line.LineNumber;
-	    if (lineNumber < 1) return 0;
-
-	    string baselineText = null;
-	    ITextSnapshotLine baseline = null;
-	    IndentUtilities.SkipPrecedingBlankLines(line, out baselineText, out baseline);
-	    return IndentUtilities.GetCurrentLineIndentation(baselineText, tabSize);
-	}
-
-	/// <summary>
-	/// Implementation of smart indentation.
-	/// If this the first line, then we shouldn't get any indentation.
-	/// If we don't get any token information, just follow the default indentation.
-	/// Otherwise,
-	/// Step 1, find the all group starts preceeding the end of baseline we found.
-	/// Step 2, find the closest group start with paired group end exceeding the end of baseline, which means the Enter occurs during this group.
-	/// Step 3, if no such a group start is found during Step 1&2, then follow default indentation. Otherwise, go to Step 4.
-	/// Step 4, find if there are any non-whitespace texts succeeding the found group start in its containing line. 
-	///	    Yes, then just add indentation at size of ONE space compared with the group start.
-	///	    No, go to Step 5.
-	/// Step 5, find if there are any non-whitespace texts succeeding the current line start.
-	///	    Yes, then see if the char right after line start is the paired group end to the found group start in Step 2.
-	///		Yes, then indent same size as the group start.
-	///		No, then follow the default indentation.
-	///	    No, then just add identation at size of TAB.
-	/// </summary>
-	/// <param name="line">The current line after Enter.</param>
-	/// <param name="tabSize">The TAB size.</param>
-	/// <returns>Desired indentation size.</returns>
-	private int? GetSmartIndentationImp(ITextSnapshotLine line, int tabSize)
-	{
-	    int lineNumber = line.LineNumber;
-	    if (lineNumber < 1) return null;
-
-	    bool needExtraEffort = true;
-	    var textBuffer = line.Snapshot.TextBuffer;
-	    Dictionary<int, int> startBraces = null;
-	    Dictionary<int, int> endBraces = null;
-	    List<ClassificationInfo> tokenSpans = null;
-	    if (!textBuffer.Properties.TryGetProperty<Dictionary<int, int>>(BufferProperties.StartBraces, out startBraces) || startBraces == null ||
-		!textBuffer.Properties.TryGetProperty<Dictionary<int, int>>(BufferProperties.EndBraces, out endBraces) || endBraces == null ||
-		!textBuffer.Properties.TryGetProperty<List<ClassificationInfo>>(BufferProperties.TokenSpans, out tokenSpans) || tokenSpans == null)
-	    {
-		needExtraEffort = false;
-	    }
-
-	    string baselineText = null;
-	    ITextSnapshotLine baseline = null;
-	    IndentUtilities.SkipPrecedingBlankLines(line, out baselineText, out baseline);
-	    int indentation = IndentUtilities.GetCurrentLineIndentation(baselineText, tabSize);
-	    if (!needExtraEffort || baselineText.Length == 0)
-	    {
-		return indentation;
-	    }
-
-	    int baselineEndPos = baseline.Extent.End.Position;
-	    var precedingGroupStarts = tokenSpans.FindAll(t => t.ClassificationType.IsOfType(Classifications.PowerShellGroupStart) && t.Start < baselineEndPos);
-	    var lastGroupStart = precedingGroupStarts.FindLast(p => startBraces[p.Start] >= baselineEndPos);
-
-	    if (lastGroupStart.Length == 0)
-	    {
-		return indentation;
-	    }
-
-	    var groupStartChar = textBuffer.CurrentSnapshot.GetText(lastGroupStart.Start, lastGroupStart.Length);
-	    var lastGroupStartLine = textBuffer.CurrentSnapshot.GetLineFromPosition(lastGroupStart.Start);
-
-	    indentation = lastGroupStart.Start - lastGroupStartLine.Start;
-	    indentation += lastGroupStart.Length - 1;
-
-	    int lastGroupStartEnd = lastGroupStart.Start + lastGroupStart.Length;
-	    if (lastGroupStartEnd == lastGroupStartLine.End)
-	    {
-		string betweenText = textBuffer.CurrentSnapshot.GetText(line.Start, line.Length);
-		if (String.IsNullOrWhiteSpace(betweenText) ||
-		    (baseline.LineNumber == lastGroupStartLine.LineNumber && 
-		    (startBraces[lastGroupStart.Start] + baseline.LineBreakLength) != line.Start))
-		{
-		    indentation += tabSize;
-		}
-		else if (baseline.LineNumber != lastGroupStartLine.LineNumber &&
-			 (startBraces[lastGroupStart.Start] + baseline.LineBreakLength) != line.Start)
-		{
-		    indentation = IndentUtilities.GetCurrentLineIndentation(baselineText, tabSize);
-		}
-	    }
-	    else if (lastGroupStartEnd < lastGroupStartLine.End)
-	    {
-		string betweenText = textBuffer.CurrentSnapshot.GetText(lastGroupStartEnd, lastGroupStartLine.End - lastGroupStartEnd);
-		if (String.IsNullOrWhiteSpace(betweenText))
-		{
-		    indentation += tabSize;
-		}
-		else
-		{
-		    indentation++;
-		}
-	    }
-	    return indentation;
-	}
-    }
-}
+﻿using System;
+using System.Collections.Generic;
+using Microsoft.VisualStudio.Text;
+using Microsoft.VisualStudio.Text.Editor;
+using Microsoft.VisualStudio.Text.Editor.OptionsExtensionMethods;
+using Microsoft.VisualStudio.TextManager.Interop;
+using PowerShellTools.Classification;
+
+namespace PowerShellTools.LanguageService
+{
+    internal sealed class SmartIndent : ISmartIndent
+    {
+	private ITextView _textView;
+	private PowerShellLanguageInfo _info;
+
+	/// <summary>
+	/// Constructor.
+	/// </summary>
+	/// <param name="info">Powershell language service.</param>
+	/// <param name="textView">Current active TextView.</param>
+	public SmartIndent(PowerShellLanguageInfo info, ITextView textView)
+	{
+	    _info = info;
+	    _textView = textView;
+	}
+
+	/// <summary>
+	/// Implementation of the interface.
+	/// </summary>
+	/// <param name="line">The current line after Enter.</param>
+	/// <returns>Desired indentation size.</returns>
+	public int? GetDesiredIndentation(ITextSnapshotLine line)
+	{
+	    // User GetIndentSize() instead of GetTabSize() due to the fact VS always uses Indent Size as a TAB size
+	    int tabSize = _textView.Options.GetIndentSize();
+
+		switch (_info.LangPrefs.IndentMode)
+		{
+		    case vsIndentStyle.vsIndentStyleNone:
+			return null;
+
+		    case vsIndentStyle.vsIndentStyleDefault:
+			return GetDefaultIndentationImp(line, tabSize);
+
+		    case vsIndentStyle.vsIndentStyleSmart:
+			return GetSmartIndentationImp(line, tabSize);
+		}
+		return null;
+	    }
+
+	public void Dispose() { }
+
+	/// <summary>
+	/// Implementation of default indentation.
+	/// </summary>
+	/// <param name="line">The current line after Enter.</param>
+	/// <param name="tabSize">The TAB size.</param>
+	/// <returns>Desired indentation size.</returns>
+	private int? GetDefaultIndentationImp(ITextSnapshotLine line, int tabSize)
+	{
+	    int lineNumber = line.LineNumber;
+	    if (lineNumber < 1) return 0;
+
+	    string baselineText = null;
+	    ITextSnapshotLine baseline = null;
+	    IndentUtilities.SkipPrecedingBlankLines(line, out baselineText, out baseline);
+	    return IndentUtilities.GetCurrentLineIndentation(baselineText, tabSize);
+	}
+
+	/// <summary>
+	/// Implementation of smart indentation.
+	/// If this the first line, then we shouldn't get any indentation.
+	/// If we don't get any token information, just follow the default indentation.
+	/// Otherwise,
+	/// Step 1, find the all group starts preceeding the end of baseline we found.
+	/// Step 2, find the closest group start with paired group end exceeding the end of baseline, which means the Enter occurs during this group.
+	/// Step 3, if no such a group start is found during Step 1&2, then follow default indentation. Otherwise, go to Step 4.
+	/// Step 4, find if there are any non-whitespace texts succeeding the found group start in its containing line. 
+	///	    Yes, then just add indentation at size of ONE space compared with the group start.
+	///	    No, go to Step 5.
+	/// Step 5, find if there are any non-whitespace texts succeeding the current line start.
+	///	    Yes, then see if the char right after line start is the paired group end to the found group start in Step 2.
+	///		Yes, then indent same size as the group start.
+	///		No, then follow the default indentation.
+	///	    No, then just add identation at size of TAB.
+	/// </summary>
+	/// <param name="line">The current line after Enter.</param>
+	/// <param name="tabSize">The TAB size.</param>
+	/// <returns>Desired indentation size.</returns>
+	private int? GetSmartIndentationImp(ITextSnapshotLine line, int tabSize)
+	{
+	    int lineNumber = line.LineNumber;
+	    if (lineNumber < 1) return null;
+
+	    bool needExtraEffort = true;
+	    var textBuffer = line.Snapshot.TextBuffer;
+	    Dictionary<int, int> startBraces = null;
+	    Dictionary<int, int> endBraces = null;
+	    List<ClassificationInfo> tokenSpans = null;
+	    if (!textBuffer.Properties.TryGetProperty<Dictionary<int, int>>(BufferProperties.StartBraces, out startBraces) || startBraces == null ||
+		!textBuffer.Properties.TryGetProperty<Dictionary<int, int>>(BufferProperties.EndBraces, out endBraces) || endBraces == null ||
+		!textBuffer.Properties.TryGetProperty<List<ClassificationInfo>>(BufferProperties.TokenSpans, out tokenSpans) || tokenSpans == null)
+	    {
+		needExtraEffort = false;
+	    }
+
+	    string baselineText = null;
+	    ITextSnapshotLine baseline = null;
+	    IndentUtilities.SkipPrecedingBlankLines(line, out baselineText, out baseline);
+	    int indentation = IndentUtilities.GetCurrentLineIndentation(baselineText, tabSize);
+	    if (!needExtraEffort || baselineText.Length == 0)
+	    {
+		return indentation;
+	    }
+
+	    int baselineEndPos = baseline.Extent.End.Position;
+	    var precedingGroupStarts = tokenSpans.FindAll(t => t.ClassificationType.IsOfType(Classifications.PowerShellGroupStart) && t.Start < baselineEndPos);
+	    var lastGroupStart = precedingGroupStarts.FindLast(p => startBraces[p.Start] >= baselineEndPos);
+
+	    if (lastGroupStart.Length == 0)
+	    {
+		return indentation;
+	    }
+
+	    var groupStartChar = textBuffer.CurrentSnapshot.GetText(lastGroupStart.Start, lastGroupStart.Length);
+	    var lastGroupStartLine = textBuffer.CurrentSnapshot.GetLineFromPosition(lastGroupStart.Start);
+
+	    indentation = lastGroupStart.Start - lastGroupStartLine.Start;
+	    indentation += lastGroupStart.Length - 1;
+
+	    int lastGroupStartEnd = lastGroupStart.Start + lastGroupStart.Length;
+	    if (lastGroupStartEnd == lastGroupStartLine.End)
+	    {
+		string betweenText = textBuffer.CurrentSnapshot.GetText(line.Start, line.Length);
+		if (String.IsNullOrWhiteSpace(betweenText) ||
+		    (baseline.LineNumber == lastGroupStartLine.LineNumber && 
+		    (startBraces[lastGroupStart.Start] + baseline.LineBreakLength) != line.Start))
+		{
+		    indentation += tabSize;
+		}
+		else if (baseline.LineNumber != lastGroupStartLine.LineNumber &&
+			 (startBraces[lastGroupStart.Start] + baseline.LineBreakLength) != line.Start)
+		{
+		    indentation = IndentUtilities.GetCurrentLineIndentation(baselineText, tabSize);
+		}
+	    }
+	    else if (lastGroupStartEnd < lastGroupStartLine.End)
+	    {
+		string betweenText = textBuffer.CurrentSnapshot.GetText(lastGroupStartEnd, lastGroupStartLine.End - lastGroupStartEnd);
+		if (String.IsNullOrWhiteSpace(betweenText))
+		{
+		    indentation += tabSize;
+		}
+		else
+		{
+		    indentation++;
+		}
+	    }
+	    return indentation;
+	}
+    }
+}