--- conflicted
+++ resolved
@@ -1,288 +1,282 @@
-﻿using System;
-using System.Collections.Generic;
-using System.Linq;
-using System.Management.Automation;
-using System.Management.Automation.Language;
-using System.Text;
-using System.Threading.Tasks;
-using Microsoft.VisualStudio.Text;
-using Microsoft.VisualStudio.Text.Editor;
-using PowerShellTools.Classification;
-using PowerShellTools.Repl;
-
-namespace PowerShellTools.Intellisense
-{
-    internal static class Utilities
-    {
-        public static bool IsGroupStart(char ch)
-        {
-            return ch == '{' || ch == '(';
-        }
-
-        public static bool IsGroupEnd(char ch)
-        {
-            return ch == '}' || ch == ')';
-        }
-
-        public static bool IsLeftBrace(char ch)
-        {
-            return ch == '{' || ch == '[' || ch == '(';
-        }
-
-        public static bool IsRightBrace(char ch)
-        {
-            return ch == '}' || ch == ']' || ch == ')';
-        }
-
-        public static bool IsLeftBraceOrQuotes(char ch)
-        {
-            return IsLeftBrace(ch) || IsQuotes(ch);
-        }
-
-        public static bool IsRightBraceOrQuotes(char ch)
-        {
-            return IsRightBrace(ch) || IsQuotes(ch);
-        }
-
-        public static bool IsQuotes(char ch)
-        {
-            return ch == '\'' || ch == '\"';
-        }
-
-        public static bool IsLeftCurlyBrace(char ch)
-        {
-            return ch == '{';
-        }
-
-        public static bool IsRightCurlyBrace(char ch)
-        {
-            return ch == '}';
-        }
-
-        public static char GetCloseBraceOrQuotes(char ch)
-        {
-            switch (ch)
-            {
-                case '{': return '}';
-                case '(': return ')';
-                case '[': return ']';
-                case '\'': return '\'';
-                case '\"': return '\"';
-                default: throw new ArgumentException("ch");
-            }
-        }
-
-        public static char GetPairedBrace(char ch)
-        {
-            switch (ch)
-            {
-                case '{': return '}';
-                case '}': return '{';
-                case '(': return ')';
-                case ')': return '(';
-                case '[': return ']';
-                case ']': return '[';
-                default: throw new ArgumentException("ch");
-            }
-        }
-
-        /// <summary>
-        /// Determines if caret is in comment area.
-        /// </summary>
-        /// <param name="textView">Current text view.</param>
-        /// <returns>True if caret is in comment area. Otherwise, false.</returns>
-        public static bool IsCaretInCommentArea(ITextView textView)
-        {
-            ITextBuffer currentActiveBuffer;
-            int currentPosition = Utilities.GetCurrentBufferPosition(textView, out currentActiveBuffer);
-            if (currentPosition < 0 || currentPosition > currentActiveBuffer.CurrentSnapshot.Length)
-            {
-                return false;
-            }
-            return Utilities.IsInCommentArea(currentPosition, currentActiveBuffer);
-        }
-
-        /// <summary>
-<<<<<<< HEAD
-        /// Determines if caret is in a string.
-        /// </summary>
-        /// <returns>True if caret is in a string. Otherwise, false.</returns>
-=======
-        /// Determins if caretis in string area.
-        /// </summary>
-        /// <returns></returns>
->>>>>>> ffec6a5b
-        public static bool IsInStringArea(ITextView textView)
-        {
-            ITextBuffer currentActiveBuffer;
-            int currentPosition = Utilities.GetCurrentBufferPosition(textView, out currentActiveBuffer);
-            if (currentPosition < 0 || currentPosition > currentActiveBuffer.CurrentSnapshot.Length)
-            {
-                return false;
-            }
-            return Utilities.IsInStringArea(currentPosition, currentActiveBuffer);
-        }
-
-        /// <summary>
-        /// Get current caret position on a PowerShell textbuffer. If current top text buffer is of type PowerShell, then directly return caret postion.
-        /// If current top text buffer is of type REPL, we need to map caret position from REPL text buffer to last PowerShell text buffer and return it. 
-        /// If such a mapping doesn't exist, then return -1.
-        /// If current top text buffer is neither PowerShell or REPL, we don't deal with it. Just return -1.
-        /// </summary>
-        /// <param name="textView">The current text view</param>
-        /// <param name="currentActiveBuffer">Get the active buffer the caret is on.</param>
-        /// <returns>Return the right caret position in a PowerShell text buffer or -1 if none is found.</returns>
-        public static int GetCurrentBufferPosition(ITextView textView, out ITextBuffer currentActiveBuffer)
-        {
-            int currentBufferPosition;
-            if (textView.TextBuffer.ContentType.TypeName.Equals(PowerShellConstants.LanguageName, StringComparison.Ordinal))
-            {
-                currentActiveBuffer = textView.TextBuffer;
-                currentBufferPosition = textView.Caret.Position.BufferPosition.Position;
-            }
-            // If in the REPL window, the current textbuffer won't work, so we have to get the last PowerShell buffer
-            else if (textView.TextBuffer.ContentType.TypeName.Equals(ReplConstants.ReplContentTypeName, StringComparison.Ordinal))
-            {
-                currentActiveBuffer = textView.BufferGraph.GetTextBuffers(p => p.ContentType.TypeName.Equals(PowerShellConstants.LanguageName, StringComparison.Ordinal))
-                                                                   .LastOrDefault();
-                var currentSnapshotPoint = textView.BufferGraph.MapDownToBuffer(textView.Caret.Position.BufferPosition,
-                                                                               PointTrackingMode.Positive,
-                                                                               currentActiveBuffer,
-                                                                               PositionAffinity.Successor);
-                if (currentSnapshotPoint != null)
-                {
-                    currentBufferPosition = currentSnapshotPoint.Value.Position;
-                }
-                else
-                {
-                    currentBufferPosition = -1; 
-                }
-            }
-            else
-            {
-                currentActiveBuffer = null;
-                return -1;
-            }
-            return currentBufferPosition;
-        }
-
-        public static bool IsInCommentArea(int position, ITextBuffer buffer)
-        {
-            return IsInCertainPSTokenTypesArea(position, buffer, EdgeTrackingMode.RightEdgeIncluded, PSTokenType.Comment);
-        }
-
-        public static bool IsInStringArea(int position, ITextBuffer buffer)
-        {
-            return IsInCertainPSTokenTypesArea(position, buffer, EdgeTrackingMode.NoneEdgeIncluded, PSTokenType.String);
-        }
-
-        public static bool IsInParameterArea(int position, ITextBuffer buffer)
-        {
-            return IsInCertainPSTokenTypesArea(position, buffer, EdgeTrackingMode.LeftEdgeIncluded, PSTokenType.CommandParameter);
-        }
-
-        public static bool IsInVariableArea(int position, ITextBuffer buffer)
-        {
-            return IsInCertainPSTokenTypesArea(position, buffer, EdgeTrackingMode.LeftEdgeIncluded, PSTokenType.Variable, PSTokenType.Member);
-        }
-        
-        /// <summary>
-        /// Determines if the preceding text in the current line is empty
-        /// </summary>
-        /// <param name="bufferPosition">The buffer position.</param>
-        /// <returns>True if the preceding text is empty.</returns>
-        public static bool IsPrecedingTextInLineEmpty(SnapshotPoint bufferPosition)
-        {
-            var line = bufferPosition.GetContainingLine();
-            var caretInLine = ((int)bufferPosition - line.Start);
-
-            return String.IsNullOrWhiteSpace(line.GetText().Substring(0, caretInLine));
-        }
-
-        public static bool IsSucceedingTextInLineEmpty(SnapshotPoint bufferPosition)
-        {
-            var line = bufferPosition.GetContainingLine();
-            var caretInLine = ((int)bufferPosition - line.Start);
-            string lineText = line.GetText();
-            return String.IsNullOrWhiteSpace(lineText.Substring(caretInLine, lineText.Length - caretInLine));
-        }
-
-        private static bool IsInCertainPSTokenTypesArea(int position, ITextBuffer buffer, EdgeTrackingMode edgeTrackingMode, params PSTokenType[] selectedPSTokenTypes )
-        {
-            if (position < 0 || position > buffer.CurrentSnapshot.Length)
-            {
-                return false;
-            }
-
-            Token[] tokens;
-            if (buffer.Properties.TryGetProperty<Token[]>(BufferProperties.Tokens, out tokens) && tokens != null && tokens.Length != 0)
-            {
-                var filteredTokens = tokens.Where(t => selectedPSTokenTypes.Any(k => PSToken.GetPSTokenType(t) == k)).ToList();
-
-                switch (edgeTrackingMode)
-                {
-                    case EdgeTrackingMode.NoneEdgeIncluded:
-                        foreach (var token in filteredTokens)
-                        {
-                            if (token.Extent.StartOffset < position && position < token.Extent.EndOffset)
-                            {
-                                return true;
-                            }
-                            if (position <= token.Extent.StartOffset)
-                            {
-                                return false;
-                            }
-                        }
-                        break;
-
-                    case EdgeTrackingMode.LeftEdgeIncluded:
-                        foreach (var token in filteredTokens)
-                        {
-                            if (token.Extent.StartOffset <= position && position < token.Extent.EndOffset)
-                            {
-                                return true;
-                            }
-                            if (position < token.Extent.StartOffset)
-                            {
-                                return false;
-                            }
-                        }
-                        break;
-
-                    case EdgeTrackingMode.RightEdgeIncluded:
-                        foreach (var token in filteredTokens)
-                        {
-                            if (token.Extent.StartOffset < position && position <= token.Extent.EndOffset)
-                            {
-                                return true;
-                            }
-                            if (position < token.Extent.StartOffset)
-                            {
-                                return false;
-                            }
-                        }
-                        break;
-
-                    case EdgeTrackingMode.BothEdgesIncluded:
-                        foreach (var token in filteredTokens)
-                        {
-                            if (token.Extent.StartOffset <= position && position <= token.Extent.EndOffset)
-                            {
-                                return true;
-                            }
-                            if (position < token.Extent.StartOffset)
-                            {
-                                return false;
-                            }
-                        }
-                        break;
-
-                    default:
-                        break;
-                }
-            }
-
-            return false;
-        }
-    }
-}
+﻿using System;
+using System.Collections.Generic;
+using System.Linq;
+using System.Management.Automation;
+using System.Management.Automation.Language;
+using System.Text;
+using System.Threading.Tasks;
+using Microsoft.VisualStudio.Text;
+using Microsoft.VisualStudio.Text.Editor;
+using PowerShellTools.Classification;
+using PowerShellTools.Repl;
+
+namespace PowerShellTools.Intellisense
+{
+    internal static class Utilities
+    {
+        public static bool IsGroupStart(char ch)
+        {
+            return ch == '{' || ch == '(';
+        }
+
+        public static bool IsGroupEnd(char ch)
+        {
+            return ch == '}' || ch == ')';
+        }
+
+        public static bool IsLeftBrace(char ch)
+        {
+            return ch == '{' || ch == '[' || ch == '(';
+        }
+
+        public static bool IsRightBrace(char ch)
+        {
+            return ch == '}' || ch == ']' || ch == ')';
+        }
+
+        public static bool IsLeftBraceOrQuotes(char ch)
+        {
+            return IsLeftBrace(ch) || IsQuotes(ch);
+        }
+
+        public static bool IsRightBraceOrQuotes(char ch)
+        {
+            return IsRightBrace(ch) || IsQuotes(ch);
+        }
+
+        public static bool IsQuotes(char ch)
+        {
+            return ch == '\'' || ch == '\"';
+        }
+
+        public static bool IsLeftCurlyBrace(char ch)
+        {
+            return ch == '{';
+        }
+
+        public static bool IsRightCurlyBrace(char ch)
+        {
+            return ch == '}';
+        }
+
+        public static char GetCloseBraceOrQuotes(char ch)
+        {
+            switch (ch)
+            {
+                case '{': return '}';
+                case '(': return ')';
+                case '[': return ']';
+                case '\'': return '\'';
+                case '\"': return '\"';
+                default: throw new ArgumentException("ch");
+            }
+        }
+
+        public static char GetPairedBrace(char ch)
+        {
+            switch (ch)
+            {
+                case '{': return '}';
+                case '}': return '{';
+                case '(': return ')';
+                case ')': return '(';
+                case '[': return ']';
+                case ']': return '[';
+                default: throw new ArgumentException("ch");
+            }
+        }
+
+        /// <summary>
+        /// Determines if caret is in comment area.
+        /// </summary>
+        /// <param name="textView">Current text view.</param>
+        /// <returns>True if caret is in comment area. Otherwise, false.</returns>
+        public static bool IsCaretInCommentArea(ITextView textView)
+        {
+            ITextBuffer currentActiveBuffer;
+            int currentPosition = Utilities.GetCurrentBufferPosition(textView, out currentActiveBuffer);
+            if (currentPosition < 0 || currentPosition > currentActiveBuffer.CurrentSnapshot.Length)
+            {
+                return false;
+            }
+            return Utilities.IsInCommentArea(currentPosition, currentActiveBuffer);
+        }
+
+        /// <summary>
+        /// Determines if caret is in a string.
+        /// </summary>
+        /// <returns>True if caret is in a string. Otherwise, false.</returns>
+        public static bool IsInStringArea(ITextView textView)
+        {
+            ITextBuffer currentActiveBuffer;
+            int currentPosition = Utilities.GetCurrentBufferPosition(textView, out currentActiveBuffer);
+            if (currentPosition < 0 || currentPosition > currentActiveBuffer.CurrentSnapshot.Length)
+            {
+                return false;
+            }
+            return Utilities.IsInStringArea(currentPosition, currentActiveBuffer);
+        }
+
+        /// <summary>
+        /// Get current caret position on a PowerShell textbuffer. If current top text buffer is of type PowerShell, then directly return caret postion.
+        /// If current top text buffer is of type REPL, we need to map caret position from REPL text buffer to last PowerShell text buffer and return it. 
+        /// If such a mapping doesn't exist, then return -1.
+        /// If current top text buffer is neither PowerShell or REPL, we don't deal with it. Just return -1.
+        /// </summary>
+        /// <param name="textView">The current text view</param>
+        /// <param name="currentActiveBuffer">Get the active buffer the caret is on.</param>
+        /// <returns>Return the right caret position in a PowerShell text buffer or -1 if none is found.</returns>
+        public static int GetCurrentBufferPosition(ITextView textView, out ITextBuffer currentActiveBuffer)
+        {
+            int currentBufferPosition;
+            if (textView.TextBuffer.ContentType.TypeName.Equals(PowerShellConstants.LanguageName, StringComparison.Ordinal))
+            {
+                currentActiveBuffer = textView.TextBuffer;
+                currentBufferPosition = textView.Caret.Position.BufferPosition.Position;
+            }
+            // If in the REPL window, the current textbuffer won't work, so we have to get the last PowerShell buffer
+            else if (textView.TextBuffer.ContentType.TypeName.Equals(ReplConstants.ReplContentTypeName, StringComparison.Ordinal))
+            {
+                currentActiveBuffer = textView.BufferGraph.GetTextBuffers(p => p.ContentType.TypeName.Equals(PowerShellConstants.LanguageName, StringComparison.Ordinal))
+                                                                   .LastOrDefault();
+                var currentSnapshotPoint = textView.BufferGraph.MapDownToBuffer(textView.Caret.Position.BufferPosition,
+                                                                               PointTrackingMode.Positive,
+                                                                               currentActiveBuffer,
+                                                                               PositionAffinity.Successor);
+                if (currentSnapshotPoint != null)
+                {
+                    currentBufferPosition = currentSnapshotPoint.Value.Position;
+                }
+                else
+                {
+                    currentBufferPosition = -1; 
+                }
+            }
+            else
+            {
+                currentActiveBuffer = null;
+                return -1;
+            }
+            return currentBufferPosition;
+        }
+
+        public static bool IsInCommentArea(int position, ITextBuffer buffer)
+        {
+            return IsInCertainPSTokenTypesArea(position, buffer, EdgeTrackingMode.RightEdgeIncluded, PSTokenType.Comment);
+        }
+
+        public static bool IsInStringArea(int position, ITextBuffer buffer)
+        {
+            return IsInCertainPSTokenTypesArea(position, buffer, EdgeTrackingMode.NoneEdgeIncluded, PSTokenType.String);
+        }
+
+        public static bool IsInParameterArea(int position, ITextBuffer buffer)
+        {
+            return IsInCertainPSTokenTypesArea(position, buffer, EdgeTrackingMode.LeftEdgeIncluded, PSTokenType.CommandParameter);
+        }
+
+        public static bool IsInVariableArea(int position, ITextBuffer buffer)
+        {
+            return IsInCertainPSTokenTypesArea(position, buffer, EdgeTrackingMode.LeftEdgeIncluded, PSTokenType.Variable, PSTokenType.Member);
+        }
+
+        /// <summary>
+        /// Determines if the preceding text in the current line is empty
+        /// </summary>
+        /// <param name="bufferPosition">The buffer position.</param>
+        /// <returns>True if the preceding text is empty.</returns>
+        public static bool IsPrecedingTextInLineEmpty(SnapshotPoint bufferPosition)
+        {
+            var line = bufferPosition.GetContainingLine();
+            var caretInLine = ((int)bufferPosition - line.Start);
+
+            return String.IsNullOrWhiteSpace(line.GetText().Substring(0, caretInLine));
+        }
+
+        public static bool IsSucceedingTextInLineEmpty(SnapshotPoint bufferPosition)
+        {
+            var line = bufferPosition.GetContainingLine();
+            var caretInLine = ((int)bufferPosition - line.Start);
+            string lineText = line.GetText();
+            return String.IsNullOrWhiteSpace(lineText.Substring(caretInLine, lineText.Length - caretInLine));
+        }
+
+        private static bool IsInCertainPSTokenTypesArea(int position, ITextBuffer buffer, EdgeTrackingMode edgeTrackingMode, params PSTokenType[] selectedPSTokenTypes )
+        {
+            if (position < 0 || position > buffer.CurrentSnapshot.Length)
+            {
+                return false;
+            }
+
+            Token[] tokens;
+            if (buffer.Properties.TryGetProperty<Token[]>(BufferProperties.Tokens, out tokens) && tokens != null && tokens.Length != 0)
+            {
+                var filteredTokens = tokens.Where(t => selectedPSTokenTypes.Any(k => PSToken.GetPSTokenType(t) == k)).ToList();
+
+                switch (edgeTrackingMode)
+                {
+                    case EdgeTrackingMode.NoneEdgeIncluded:
+                    foreach (var token in filteredTokens)
+                    {
+                            if (token.Extent.StartOffset < position && position < token.Extent.EndOffset)
+                        {
+                            return true;
+                        }
+                            if (position <= token.Extent.StartOffset)
+                        {
+                            return false;
+                        }
+                    }
+                        break;
+
+                    case EdgeTrackingMode.LeftEdgeIncluded:
+                        foreach (var token in filteredTokens)
+                        {
+                            if (token.Extent.StartOffset <= position && position < token.Extent.EndOffset)
+                            {
+                                return true;
+                }
+                            if (position < token.Extent.StartOffset)
+                {
+                                return false;
+                            }
+                        }
+                        break;
+
+                    case EdgeTrackingMode.RightEdgeIncluded:
+                    foreach (var token in filteredTokens)
+                    {
+                            if (token.Extent.StartOffset < position && position <= token.Extent.EndOffset)
+                        {
+                            return true;
+                        }
+                            if (position < token.Extent.StartOffset)
+                        {
+                            return false;
+                        }
+                    }
+                        break;
+                
+                    case EdgeTrackingMode.BothEdgesIncluded:
+                        foreach (var token in filteredTokens)
+                        {
+                            if (token.Extent.StartOffset <= position && position <= token.Extent.EndOffset)
+                            {
+                                return true;
+            }
+                            if (position < token.Extent.StartOffset)
+                            {
+            return false;
+        }
+                        }
+                        break;
+
+                    default:
+                        break;
+                }
+        }
+
+            return false;
+        }
+    }
+}