--- conflicted
+++ resolved
@@ -1,155 +1,149 @@
-﻿<?xml version="1.0" encoding="utf-8"?>
-<Project ToolsVersion="12.0" DefaultTargets="Build" xmlns="http://schemas.microsoft.com/developer/msbuild/2003">
-  <Choose>
-    <When Condition=" '$(VisualStudioVersion)'=='11.0'  Or '$(TargetVisualStudioVersion)'=='VS110' ">
-      <PropertyGroup>
-        <MinimumVisualStudioVersion>11.0</MinimumVisualStudioVersion>
-        <FileUpgradeFlags>
-        </FileUpgradeFlags>
-        <UpgradeBackupLocation>
-        </UpgradeBackupLocation>
-        <OldToolsVersion>4.0</OldToolsVersion>
-      </PropertyGroup>
-    </When>
-    <When Condition=" '$(VisualStudioVersion)'=='12.0'  Or '$(TargetVisualStudioVersion)'=='VS120' ">
-      <PropertyGroup>
-        <MinimumVisualStudioVersion>12.0</MinimumVisualStudioVersion>
-        <FileUpgradeFlags>
-        </FileUpgradeFlags>
-        <UpgradeBackupLocation>
-        </UpgradeBackupLocation>
-        <OldToolsVersion>4.0</OldToolsVersion>
-      </PropertyGroup>
-    </When>
-    <When Condition=" '$(VisualStudioVersion)'=='14.0'  Or '$(TargetVisualStudioVersion)'=='VS140' ">
-      <PropertyGroup>
-        <MinimumVisualStudioVersion>14.0</MinimumVisualStudioVersion>
-        <FileUpgradeFlags>
-        </FileUpgradeFlags>
-        <UpgradeBackupLocation>
-        </UpgradeBackupLocation>
-        <OldToolsVersion>4.0</OldToolsVersion>
-      </PropertyGroup>
-    </When>
-  </Choose>
-  <Import Project="..\Build\ProjectBefore.settings" />
-  <PropertyGroup Condition="'$(Configuration)|$(Platform)' == 'Debug|AnyCPU'">
-    <Prefer32Bit>false</Prefer32Bit>
-  </PropertyGroup>
-  <PropertyGroup Condition="'$(Configuration)|$(Platform)' == 'Release|AnyCPU'">
-    <Prefer32Bit>false</Prefer32Bit>
-  </PropertyGroup>
-  <PropertyGroup>
-    <DelaySign>false</DelaySign>
-  </PropertyGroup>
-  <Import Project="$(MSBuildExtensionsPath)\$(MSBuildToolsVersion)\Microsoft.Common.props" Condition="Exists('$(MSBuildExtensionsPath)\$(MSBuildToolsVersion)\Microsoft.Common.props')" />
-  <PropertyGroup>
-    <Configuration Condition=" '$(Configuration)' == '' ">Debug</Configuration>
-    <Platform Condition=" '$(Platform)' == '' ">AnyCPU</Platform>
-    <ProjectGuid>{C9D4AAC3-51D3-4ED9-AB9B-564D4D2D30E8}</ProjectGuid>
-    <OutputType>Exe</OutputType>
-    <AppDesignerFolder>Properties</AppDesignerFolder>
-    <RootNamespace>PowerShellTools.HostService</RootNamespace>
-    <AssemblyName>PowerShellToolsProcessHost</AssemblyName>
-    <TargetFrameworkVersion>v4.5</TargetFrameworkVersion>
-    <FileAlignment>512</FileAlignment>
-  </PropertyGroup>
-  <PropertyGroup Condition=" '$(Configuration)|$(Platform)' == 'Debug|AnyCPU' ">
-    <PlatformTarget>AnyCPU</PlatformTarget>
-    <DebugSymbols>true</DebugSymbols>
-    <DebugType>full</DebugType>
-    <Optimize>false</Optimize>
-    <OutputPath>bin\Debug\</OutputPath>
-    <DefineConstants>DEBUG;TRACE;POWERSHELL;DEV12</DefineConstants>
-    <ErrorReport>prompt</ErrorReport>
-    <WarningLevel>4</WarningLevel>
-  </PropertyGroup>
-  <PropertyGroup Condition=" '$(Configuration)|$(Platform)' == 'Release|AnyCPU' ">
-    <PlatformTarget>AnyCPU</PlatformTarget>
-    <DebugType>pdbonly</DebugType>
-    <Optimize>true</Optimize>
-    <OutputPath>bin\Release\</OutputPath>
-    <DefineConstants>TRACE;POWERSHELL;DEV12</DefineConstants>
-    <ErrorReport>prompt</ErrorReport>
-    <WarningLevel>4</WarningLevel>
-  </PropertyGroup>
-  <PropertyGroup>
-    <SignManifests>false</SignManifests>
-    <SignAssembly>true</SignAssembly>
-    <AssemblyOriginatorKeyFile>..\Build\FinalPublicKey.snk</AssemblyOriginatorKeyFile>
-    <DelaySign>false</DelaySign>
-  </PropertyGroup>
-  <ItemGroup>
-    <Reference Include="envdte, Version=8.0.0.0, Culture=neutral, PublicKeyToken=b03f5f7f11d50a3a">
-      <EmbedInteropTypes>True</EmbedInteropTypes>
-    </Reference>
-    <Reference Include="envdte100, Version=10.0.0.0, Culture=neutral, PublicKeyToken=b03f5f7f11d50a3a, processorArchitecture=MSIL">
-      <EmbedInteropTypes>True</EmbedInteropTypes>
-    </Reference>
-    <Reference Include="envdte80, Version=8.0.0.0, Culture=neutral, PublicKeyToken=b03f5f7f11d50a3a">
-      <EmbedInteropTypes>True</EmbedInteropTypes>
-    </Reference>
-    <Reference Include="envdte90, Version=9.0.0.0, Culture=neutral, PublicKeyToken=b03f5f7f11d50a3a">
-      <EmbedInteropTypes>True</EmbedInteropTypes>
-    </Reference>
-    <Reference Include="System" />
-    <Reference Include="System.Core" />
-    <Reference Include="System.Runtime.Serialization" />
-    <Reference Include="System.ServiceModel" />
-    <Reference Include="System.Windows.Forms" />
-    <Reference Include="System.Xml.Linq" />
-    <Reference Include="System.Data.DataSetExtensions" />
-    <Reference Include="Microsoft.CSharp" />
-    <Reference Include="System.Data" />
-    <Reference Include="System.Xml" />
-    <Reference Include="System.Management.Automation">
-      <SpecificVersion>False</SpecificVersion>
-      <HintPath>..\packages\PowerShell\System.Management.Automation.dll</HintPath>
-    </Reference>
-  </ItemGroup>
-  <ItemGroup>
-    <Compile Include="PowerShellServiceHostBehaviorAttribute.cs" />
-    <Compile Include="Resources.Designer.cs">
-      <AutoGen>True</AutoGen>
-      <DesignTime>True</DesignTime>
-      <DependentUpon>Resources.resx</DependentUpon>
-    </Compile>
-    <Compile Include="ServiceManagement\Debugging\DTEManager.cs" />
-    <Compile Include="ServiceManagement\Debugging\PowerShellBreakpointRecord.cs" />
-    <Compile Include="ServiceManagement\Debugging\PowerShellDebuggingService.cs" />
-    <Compile Include="ServiceManagement\Debugging\PowerShellDebuggingServiceEventHandlers.cs" />
-    <Compile Include="ServiceManagement\Debugging\PowerShellDebuggingServiceUtilities.cs" />
-<<<<<<< HEAD
-    <Compile Include="ServiceManagement\Debugging\PowershellHost.cs" />
-    <Compile Include="ServiceManagement\Debugging\PowershellServiceHost.cs" />
-    <Compile Include="ServiceManagement\IntelliSense\PowerShellIntelliSenseService.cs" />
-=======
-    <Compile Include="ServiceManagement\Debugging\PowerShellHost.cs" />
-    <Compile Include="ServiceManagement\Debugging\PowerShellServiceHost.cs" />
-    <Compile Include="ServiceManagement\IntelliSense\PowershellIntelliSenseService.cs" />
->>>>>>> 5b78af9c
-    <Compile Include="Program.cs" />
-    <Compile Include="Properties\AssemblyInfo.cs" />
-    <Compile Include="ServiceCommon.cs" />
-  </ItemGroup>
-  <ItemGroup>
-    <ProjectReference Include="..\PowershellTools.Common\PowerShellTools.Common.csproj">
-      <Project>{f62ab73f-fd18-4c6d-967c-5db4cd14b92b}</Project>
-      <Name>PowerShellTools.Common</Name>
-    </ProjectReference>
-  </ItemGroup>
-  <ItemGroup>
-    <EmbeddedResource Include="Resources.resx">
-      <Generator>PublicResXFileCodeGenerator</Generator>
-      <LastGenOutput>Resources.Designer.cs</LastGenOutput>
-    </EmbeddedResource>
-  </ItemGroup>
-  <Import Project="..\Build\ProjectAfter.settings" />
-  <!-- To modify your build process, add your task inside one of the targets below and uncomment it. 
-       Other similar extension points exist, see Microsoft.Common.targets.
-  <Target Name="BeforeBuild">
-  </Target>
-  <Target Name="AfterBuild">
-  </Target>
-  -->
+﻿<?xml version="1.0" encoding="utf-8"?>
+<Project ToolsVersion="12.0" DefaultTargets="Build" xmlns="http://schemas.microsoft.com/developer/msbuild/2003">
+  <Choose>
+    <When Condition=" '$(VisualStudioVersion)'=='11.0'  Or '$(TargetVisualStudioVersion)'=='VS110' ">
+      <PropertyGroup>
+        <MinimumVisualStudioVersion>11.0</MinimumVisualStudioVersion>
+        <FileUpgradeFlags>
+        </FileUpgradeFlags>
+        <UpgradeBackupLocation>
+        </UpgradeBackupLocation>
+        <OldToolsVersion>4.0</OldToolsVersion>
+      </PropertyGroup>
+    </When>
+    <When Condition=" '$(VisualStudioVersion)'=='12.0'  Or '$(TargetVisualStudioVersion)'=='VS120' ">
+      <PropertyGroup>
+        <MinimumVisualStudioVersion>12.0</MinimumVisualStudioVersion>
+        <FileUpgradeFlags>
+        </FileUpgradeFlags>
+        <UpgradeBackupLocation>
+        </UpgradeBackupLocation>
+        <OldToolsVersion>4.0</OldToolsVersion>
+      </PropertyGroup>
+    </When>
+    <When Condition=" '$(VisualStudioVersion)'=='14.0'  Or '$(TargetVisualStudioVersion)'=='VS140' ">
+      <PropertyGroup>
+        <MinimumVisualStudioVersion>14.0</MinimumVisualStudioVersion>
+        <FileUpgradeFlags>
+        </FileUpgradeFlags>
+        <UpgradeBackupLocation>
+        </UpgradeBackupLocation>
+        <OldToolsVersion>4.0</OldToolsVersion>
+      </PropertyGroup>
+    </When>
+  </Choose>
+  <Import Project="..\Build\ProjectBefore.settings" />
+  <PropertyGroup Condition="'$(Configuration)|$(Platform)' == 'Debug|AnyCPU'">
+    <Prefer32Bit>false</Prefer32Bit>
+  </PropertyGroup>
+  <PropertyGroup Condition="'$(Configuration)|$(Platform)' == 'Release|AnyCPU'">
+    <Prefer32Bit>false</Prefer32Bit>
+  </PropertyGroup>
+  <PropertyGroup>
+    <DelaySign>false</DelaySign>
+  </PropertyGroup>
+  <Import Project="$(MSBuildExtensionsPath)\$(MSBuildToolsVersion)\Microsoft.Common.props" Condition="Exists('$(MSBuildExtensionsPath)\$(MSBuildToolsVersion)\Microsoft.Common.props')" />
+  <PropertyGroup>
+    <Configuration Condition=" '$(Configuration)' == '' ">Debug</Configuration>
+    <Platform Condition=" '$(Platform)' == '' ">AnyCPU</Platform>
+    <ProjectGuid>{C9D4AAC3-51D3-4ED9-AB9B-564D4D2D30E8}</ProjectGuid>
+    <OutputType>Exe</OutputType>
+    <AppDesignerFolder>Properties</AppDesignerFolder>
+    <RootNamespace>PowerShellTools.HostService</RootNamespace>
+    <AssemblyName>PowerShellToolsProcessHost</AssemblyName>
+    <TargetFrameworkVersion>v4.5</TargetFrameworkVersion>
+    <FileAlignment>512</FileAlignment>
+  </PropertyGroup>
+  <PropertyGroup Condition=" '$(Configuration)|$(Platform)' == 'Debug|AnyCPU' ">
+    <PlatformTarget>AnyCPU</PlatformTarget>
+    <DebugSymbols>true</DebugSymbols>
+    <DebugType>full</DebugType>
+    <Optimize>false</Optimize>
+    <OutputPath>bin\Debug\</OutputPath>
+    <DefineConstants>DEBUG;TRACE;POWERSHELL;DEV12</DefineConstants>
+    <ErrorReport>prompt</ErrorReport>
+    <WarningLevel>4</WarningLevel>
+  </PropertyGroup>
+  <PropertyGroup Condition=" '$(Configuration)|$(Platform)' == 'Release|AnyCPU' ">
+    <PlatformTarget>AnyCPU</PlatformTarget>
+    <DebugType>pdbonly</DebugType>
+    <Optimize>true</Optimize>
+    <OutputPath>bin\Release\</OutputPath>
+    <DefineConstants>TRACE;POWERSHELL;DEV12</DefineConstants>
+    <ErrorReport>prompt</ErrorReport>
+    <WarningLevel>4</WarningLevel>
+  </PropertyGroup>
+  <PropertyGroup>
+    <SignManifests>false</SignManifests>
+    <SignAssembly>true</SignAssembly>
+    <AssemblyOriginatorKeyFile>..\Build\FinalPublicKey.snk</AssemblyOriginatorKeyFile>
+    <DelaySign>false</DelaySign>
+  </PropertyGroup>
+  <ItemGroup>
+    <Reference Include="envdte, Version=8.0.0.0, Culture=neutral, PublicKeyToken=b03f5f7f11d50a3a">
+      <EmbedInteropTypes>True</EmbedInteropTypes>
+    </Reference>
+    <Reference Include="envdte100, Version=10.0.0.0, Culture=neutral, PublicKeyToken=b03f5f7f11d50a3a, processorArchitecture=MSIL">
+      <EmbedInteropTypes>True</EmbedInteropTypes>
+    </Reference>
+    <Reference Include="envdte80, Version=8.0.0.0, Culture=neutral, PublicKeyToken=b03f5f7f11d50a3a">
+      <EmbedInteropTypes>True</EmbedInteropTypes>
+    </Reference>
+    <Reference Include="envdte90, Version=9.0.0.0, Culture=neutral, PublicKeyToken=b03f5f7f11d50a3a">
+      <EmbedInteropTypes>True</EmbedInteropTypes>
+    </Reference>
+    <Reference Include="System" />
+    <Reference Include="System.Core" />
+    <Reference Include="System.Runtime.Serialization" />
+    <Reference Include="System.ServiceModel" />
+    <Reference Include="System.Windows.Forms" />
+    <Reference Include="System.Xml.Linq" />
+    <Reference Include="System.Data.DataSetExtensions" />
+    <Reference Include="Microsoft.CSharp" />
+    <Reference Include="System.Data" />
+    <Reference Include="System.Xml" />
+    <Reference Include="System.Management.Automation">
+      <SpecificVersion>False</SpecificVersion>
+      <HintPath>..\packages\PowerShell\System.Management.Automation.dll</HintPath>
+    </Reference>
+  </ItemGroup>
+  <ItemGroup>
+    <Compile Include="PowerShellServiceHostBehaviorAttribute.cs" />
+    <Compile Include="Resources.Designer.cs">
+      <AutoGen>True</AutoGen>
+      <DesignTime>True</DesignTime>
+      <DependentUpon>Resources.resx</DependentUpon>
+    </Compile>
+    <Compile Include="ServiceManagement\Debugging\DTEManager.cs" />
+    <Compile Include="ServiceManagement\Debugging\PowerShellBreakpointRecord.cs" />
+    <Compile Include="ServiceManagement\Debugging\PowerShellDebuggingService.cs" />
+    <Compile Include="ServiceManagement\Debugging\PowerShellDebuggingServiceEventHandlers.cs" />
+    <Compile Include="ServiceManagement\Debugging\PowerShellDebuggingServiceUtilities.cs" />
+    <Compile Include="ServiceManagement\Debugging\PowerShellHost.cs" />
+    <Compile Include="ServiceManagement\Debugging\PowerShellServiceHost.cs" />
+    <Compile Include="ServiceManagement\IntelliSense\PowerShellIntelliSenseService.cs" />
+    <Compile Include="Program.cs" />
+    <Compile Include="Properties\AssemblyInfo.cs" />
+    <Compile Include="ServiceCommon.cs" />
+  </ItemGroup>
+  <ItemGroup>
+    <ProjectReference Include="..\PowerShellTools.Common\PowerShellTools.Common.csproj">
+      <Project>{f62ab73f-fd18-4c6d-967c-5db4cd14b92b}</Project>
+      <Name>PowerShellTools.Common</Name>
+    </ProjectReference>
+  </ItemGroup>
+  <ItemGroup>
+    <EmbeddedResource Include="Resources.resx">
+      <Generator>PublicResXFileCodeGenerator</Generator>
+      <LastGenOutput>Resources.Designer.cs</LastGenOutput>
+    </EmbeddedResource>
+  </ItemGroup>
+  <Import Project="..\Build\ProjectAfter.settings" />
+  <!-- To modify your build process, add your task inside one of the targets below and uncomment it. 
+       Other similar extension points exist, see Microsoft.Common.targets.
+  <Target Name="BeforeBuild">
+  </Target>
+  <Target Name="AfterBuild">
+  </Target>
+  -->
 </Project>