<<<<<<< HEAD
﻿using Microsoft.PowerShell;
using PowerShellTools.Common.Debugging;
using PowerShellTools.Common.IntelliSense;
using PowerShellTools.Common.ServiceManagement.DebuggingContract;
using System;
using System.Collections.Generic;
=======
﻿using System;
>>>>>>> 5b78af9c
using System.IO;
using System.Linq;
using System.Management.Automation;
using System.Management.Automation.Host;
using System.Management.Automation.Runspaces;
using System.Reflection;
using System.Text;
using System.Threading;
using EnvDTE80;
using Microsoft.PowerShell;
using PowerShellTools.Common.Debugging;
using PowerShellTools.Common.ServiceManagement.DebuggingContract;

namespace PowerShellTools.HostService.ServiceManagement.Debugging
{
    /// <summary>
    /// Utility functions for powershell debugging service
    /// </summary>
    public partial class PowerShellDebuggingService
    {
        // Potential TODO: Refactor this class into either a static Utilities class

        private const string DteVariableName= "dte";

        private void SetRunspace(Runspace runspace)
        {
            if (_runspace != null)
            {
                _runspace.Debugger.DebuggerStop -= Debugger_DebuggerStop;
                _runspace.Debugger.BreakpointUpdated -= Debugger_BreakpointUpdated;
                _runspace.StateChanged -= _runspace_StateChanged;
            }

            _runspace = runspace;
            _runspace.Debugger.DebuggerStop += Debugger_DebuggerStop;
            _runspace.Debugger.BreakpointUpdated += Debugger_BreakpointUpdated;
            _runspace.StateChanged += _runspace_StateChanged;

            ProvideDteVariable(_runspace);
        }

        private void RefreshScopedVariable()
        {
            ServiceCommon.Log("Debuggger stopped, let us retreive all local variable in scope");
            if (_runspace.ConnectionInfo != null)
            {
                PSCommand psCommand = new PSCommand();
                psCommand.AddScript("Get-Variable");
                var output = new PSDataCollection<PSObject>();
                DebuggerCommandResults results = _runspace.Debugger.ProcessCommand(psCommand, output);
                _varaiables = output;
            }
            else
            {
                using (var pipeline = (_runspace.CreateNestedPipeline()))
                {
                    var command = new Command("Get-Variable");
                    pipeline.Commands.Add(command);
                    _varaiables = pipeline.Invoke();
                }
            }
        }

        private void RefreshCallStack()
        {
            ServiceCommon.Log("Debuggger stopped, let us retreive all call stack frames");
            if (_runspace.ConnectionInfo != null)
            {
                PSCommand psCommand = new PSCommand();
                psCommand.AddScript("Get-PSCallstack");
                var output = new PSDataCollection<PSObject>();
                DebuggerCommandResults results = _runspace.Debugger.ProcessCommand(psCommand, output);
                _callstack = output;
            }
            else
            {
                using (var pipeline = (_runspace.CreateNestedPipeline()))
                {
                    var command = new Command("Get-PSCallstack");
                    pipeline.Commands.Add(command);
                    _callstack = pipeline.Invoke();
                }
            }
        }

        private void OnTerminatingException(Exception ex)
        {
            ServiceCommon.Log("OnTerminatingException");
            _runspace.Debugger.DebuggerStop -= Debugger_DebuggerStop;
            _runspace.Debugger.BreakpointUpdated -= Debugger_BreakpointUpdated;
            _runspace.StateChanged -= _runspace_StateChanged;
            if (_callback != null)
            {
                _callback.TerminatingException(new DebuggingServiceException(ex));
            }
        }

        private void DebuggerFinished()
        {
            ServiceCommon.Log("DebuggerFinished");

            _psBreakpointTable.Clear();

            if (_callback != null)
            {
                _callback.RefreshPrompt();
            }

            if (_runspace != null)
            {
                _runspace.Debugger.DebuggerStop -= Debugger_DebuggerStop;
                _runspace.Debugger.BreakpointUpdated -= Debugger_BreakpointUpdated;
                _runspace.StateChanged -= _runspace_StateChanged;
            }

            if (_currentPowerShell != null)
            {
                _currentPowerShell.Stop();
                _currentPowerShell = null;
            }

            ReleaseWaitHandler();

            _debuggingCommand = string.Empty;
            _localVariables.Clear();
            _propVariables.Clear();

            if (_callback != null)
            {
                _callback.DebuggerFinished();
            }
        }

        private void objects_DataAdded(object sender, DataAddedEventArgs e)
        {
            var list = sender as PSDataCollection<PSObject>;
            StringBuilder outputString = new StringBuilder();
            foreach (PSObject obj in list)
            {
                outputString.AppendLine(obj.ToString());
            }

            NotifyOutputString(outputString.ToString());
        }

        private void InitializeRunspace(PSHost psHost)
        {
            ServiceCommon.Log("Initializing run space with debugger");
            InitialSessionState iss = InitialSessionState.CreateDefault();
            iss.ApartmentState = ApartmentState.STA;
            iss.ThreadOptions = PSThreadOptions.ReuseThread;

            _runspace = RunspaceFactory.CreateRunspace(psHost, iss);
            _runspace.Open();

            ImportPoshToolsModule();
            LoadProfile();
            ServiceCommon.Log("Done initializing runspace");
        }

        private void ImportPoshToolsModule()
        {
            ServiceCommon.Log("Importing posh tools module");
            using (PowerShell ps = PowerShell.Create())
            {
                var assemblyLocation = Assembly.GetExecutingAssembly().Location;
                ps.Runspace = _runspace;
                ps.AddScript("Import-Module '" + assemblyLocation + "'");
                ps.Invoke();
            }
        }

        private void LoadProfile()
        {
            ServiceCommon.Log("Loading PowerShell Profile");
            using (PowerShell ps = PowerShell.Create())
            {
                var myDocuments = Environment.GetFolderPath(Environment.SpecialFolder.MyDocuments);
                var windowsPowerShell = Path.Combine(myDocuments, "WindowsPowerShell");
                var profile = Path.Combine(windowsPowerShell, "PoshTools_profile.ps1");

                var fi = new FileInfo(profile);
                if (!fi.Exists)
                {
                    return;
                }

                ps.Runspace = _runspace;
                ps.AddScript(". '" + profile + "'");
                ps.Invoke();
            }
        }

        private void SetupExecutionPolicy()
        {
            SetExecutionPolicy(ExecutionPolicy.RemoteSigned, ExecutionPolicyScope.Process);
        }

        private void SetExecutionPolicy(ExecutionPolicy policy, ExecutionPolicyScope scope)
        {
            ServiceCommon.Log("Setting execution policy");
            using (PowerShell ps = PowerShell.Create())
            {
                ps.Runspace = _runspace;
                ps.AddCommand("Set-ExecutionPolicy")
                    .AddParameter("ExecutionPolicy", policy)
                    .AddParameter("Scope", scope)
                    .AddParameter("Force");
                ps.Invoke();
            }
        }

        private object RetrieveVariable(string varName)
        {
            var psVar = _localVariables.FirstOrDefault(v => v.Name == varName);
            object psVariable = (psVar == null) ? null : psVar.Value;

            if (psVariable == null && _propVariables.ContainsKey(varName))
            {
                psVariable = _propVariables[varName];
            }

            return psVariable;
        }

        private void ReleaseWaitHandler()
        {
            _debuggingCommand = DebugEngineConstants.Debugger_Stop;
            _pausedEvent.Set();
        }

<<<<<<< HEAD
        private RunspaceAvailability GetRunspaceAvailability(bool executionPriority)
        {
            if (_runspace.RunspaceAvailability != RunspaceAvailability.Available &&
                executionPriority)
            {
                CommandCompletionHelper.DismissCommandCompletionListRequest();
            }

            RunspaceAvailability state = _runspace.RunspaceAvailability;
            ServiceCommon.Log("Checking runspace availability: " + state.ToString());

            return state;
=======
        /// <summary>
        /// Provides the $dte Variable if we are in a local runspace and if the $dte variable has not yet been set.
        /// </summary>
        private static void ProvideDteVariable(Runspace runspace)
        {
            // only do this when we are working with a local runspace
            if (runspace.ConnectionInfo == null)
            {
                // Preset dte as PS variable if not yet
                if (runspace.SessionStateProxy.PSVariable.Get(DteVariableName) == null)
                {
                    ServiceCommon.Log("Providing $dte variable to the local runspace.");

                    DTE2 dte = DTEManager.GetDTE(Program.VsProcessId);

                    if (dte != null)
                    {
                        // We want to make $dte constant so that it can't be overridden; similar to the $psISE analog

                        PSVariable dteVar = new PSVariable(DteVariableName, dte, ScopedItemOptions.Constant);

                        runspace.SessionStateProxy.PSVariable.Set(dteVar);
                    }
                    else
                    {
                        ServiceCommon.Log("Dte object not found.");
                    }
                }
            }
>>>>>>> 5b78af9c
        }
    }
}
<|MERGE_RESOLUTION|>--- conflicted
+++ resolved
@@ -1,288 +1,279 @@
-<<<<<<< HEAD
-﻿using Microsoft.PowerShell;
-using PowerShellTools.Common.Debugging;
-using PowerShellTools.Common.IntelliSense;
-using PowerShellTools.Common.ServiceManagement.DebuggingContract;
-using System;
-using System.Collections.Generic;
-=======
-﻿using System;
->>>>>>> 5b78af9c
-using System.IO;
-using System.Linq;
-using System.Management.Automation;
-using System.Management.Automation.Host;
-using System.Management.Automation.Runspaces;
-using System.Reflection;
-using System.Text;
-using System.Threading;
-using EnvDTE80;
-using Microsoft.PowerShell;
-using PowerShellTools.Common.Debugging;
-using PowerShellTools.Common.ServiceManagement.DebuggingContract;
-
-namespace PowerShellTools.HostService.ServiceManagement.Debugging
-{
-    /// <summary>
-    /// Utility functions for powershell debugging service
-    /// </summary>
-    public partial class PowerShellDebuggingService
-    {
-        // Potential TODO: Refactor this class into either a static Utilities class
-
-        private const string DteVariableName= "dte";
-
-        private void SetRunspace(Runspace runspace)
-        {
-            if (_runspace != null)
-            {
-                _runspace.Debugger.DebuggerStop -= Debugger_DebuggerStop;
-                _runspace.Debugger.BreakpointUpdated -= Debugger_BreakpointUpdated;
-                _runspace.StateChanged -= _runspace_StateChanged;
-            }
-
-            _runspace = runspace;
-            _runspace.Debugger.DebuggerStop += Debugger_DebuggerStop;
-            _runspace.Debugger.BreakpointUpdated += Debugger_BreakpointUpdated;
-            _runspace.StateChanged += _runspace_StateChanged;
-
-            ProvideDteVariable(_runspace);
-        }
-
-        private void RefreshScopedVariable()
-        {
-            ServiceCommon.Log("Debuggger stopped, let us retreive all local variable in scope");
-            if (_runspace.ConnectionInfo != null)
-            {
-                PSCommand psCommand = new PSCommand();
-                psCommand.AddScript("Get-Variable");
-                var output = new PSDataCollection<PSObject>();
-                DebuggerCommandResults results = _runspace.Debugger.ProcessCommand(psCommand, output);
-                _varaiables = output;
-            }
-            else
-            {
-                using (var pipeline = (_runspace.CreateNestedPipeline()))
-                {
-                    var command = new Command("Get-Variable");
-                    pipeline.Commands.Add(command);
-                    _varaiables = pipeline.Invoke();
-                }
-            }
-        }
-
-        private void RefreshCallStack()
-        {
-            ServiceCommon.Log("Debuggger stopped, let us retreive all call stack frames");
-            if (_runspace.ConnectionInfo != null)
-            {
-                PSCommand psCommand = new PSCommand();
-                psCommand.AddScript("Get-PSCallstack");
-                var output = new PSDataCollection<PSObject>();
-                DebuggerCommandResults results = _runspace.Debugger.ProcessCommand(psCommand, output);
-                _callstack = output;
-            }
-            else
-            {
-                using (var pipeline = (_runspace.CreateNestedPipeline()))
-                {
-                    var command = new Command("Get-PSCallstack");
-                    pipeline.Commands.Add(command);
-                    _callstack = pipeline.Invoke();
-                }
-            }
-        }
-
-        private void OnTerminatingException(Exception ex)
-        {
-            ServiceCommon.Log("OnTerminatingException");
-            _runspace.Debugger.DebuggerStop -= Debugger_DebuggerStop;
-            _runspace.Debugger.BreakpointUpdated -= Debugger_BreakpointUpdated;
-            _runspace.StateChanged -= _runspace_StateChanged;
-            if (_callback != null)
-            {
-                _callback.TerminatingException(new DebuggingServiceException(ex));
-            }
-        }
-
-        private void DebuggerFinished()
-        {
-            ServiceCommon.Log("DebuggerFinished");
-
-            _psBreakpointTable.Clear();
-
-            if (_callback != null)
-            {
-                _callback.RefreshPrompt();
-            }
-
-            if (_runspace != null)
-            {
-                _runspace.Debugger.DebuggerStop -= Debugger_DebuggerStop;
-                _runspace.Debugger.BreakpointUpdated -= Debugger_BreakpointUpdated;
-                _runspace.StateChanged -= _runspace_StateChanged;
-            }
-
-            if (_currentPowerShell != null)
-            {
-                _currentPowerShell.Stop();
-                _currentPowerShell = null;
-            }
-
-            ReleaseWaitHandler();
-
-            _debuggingCommand = string.Empty;
-            _localVariables.Clear();
-            _propVariables.Clear();
-
-            if (_callback != null)
-            {
-                _callback.DebuggerFinished();
-            }
-        }
-
-        private void objects_DataAdded(object sender, DataAddedEventArgs e)
-        {
-            var list = sender as PSDataCollection<PSObject>;
-            StringBuilder outputString = new StringBuilder();
-            foreach (PSObject obj in list)
-            {
-                outputString.AppendLine(obj.ToString());
-            }
-
-            NotifyOutputString(outputString.ToString());
-        }
-
-        private void InitializeRunspace(PSHost psHost)
-        {
-            ServiceCommon.Log("Initializing run space with debugger");
-            InitialSessionState iss = InitialSessionState.CreateDefault();
-            iss.ApartmentState = ApartmentState.STA;
-            iss.ThreadOptions = PSThreadOptions.ReuseThread;
-
-            _runspace = RunspaceFactory.CreateRunspace(psHost, iss);
-            _runspace.Open();
-
-            ImportPoshToolsModule();
-            LoadProfile();
-            ServiceCommon.Log("Done initializing runspace");
-        }
-
-        private void ImportPoshToolsModule()
-        {
-            ServiceCommon.Log("Importing posh tools module");
-            using (PowerShell ps = PowerShell.Create())
-            {
-                var assemblyLocation = Assembly.GetExecutingAssembly().Location;
-                ps.Runspace = _runspace;
-                ps.AddScript("Import-Module '" + assemblyLocation + "'");
-                ps.Invoke();
-            }
-        }
-
-        private void LoadProfile()
-        {
-            ServiceCommon.Log("Loading PowerShell Profile");
-            using (PowerShell ps = PowerShell.Create())
-            {
-                var myDocuments = Environment.GetFolderPath(Environment.SpecialFolder.MyDocuments);
-                var windowsPowerShell = Path.Combine(myDocuments, "WindowsPowerShell");
-                var profile = Path.Combine(windowsPowerShell, "PoshTools_profile.ps1");
-
-                var fi = new FileInfo(profile);
-                if (!fi.Exists)
-                {
-                    return;
-                }
-
-                ps.Runspace = _runspace;
-                ps.AddScript(". '" + profile + "'");
-                ps.Invoke();
-            }
-        }
-
-        private void SetupExecutionPolicy()
-        {
-            SetExecutionPolicy(ExecutionPolicy.RemoteSigned, ExecutionPolicyScope.Process);
-        }
-
-        private void SetExecutionPolicy(ExecutionPolicy policy, ExecutionPolicyScope scope)
-        {
-            ServiceCommon.Log("Setting execution policy");
-            using (PowerShell ps = PowerShell.Create())
-            {
-                ps.Runspace = _runspace;
-                ps.AddCommand("Set-ExecutionPolicy")
-                    .AddParameter("ExecutionPolicy", policy)
-                    .AddParameter("Scope", scope)
-                    .AddParameter("Force");
-                ps.Invoke();
-            }
-        }
-
-        private object RetrieveVariable(string varName)
-        {
-            var psVar = _localVariables.FirstOrDefault(v => v.Name == varName);
-            object psVariable = (psVar == null) ? null : psVar.Value;
-
-            if (psVariable == null && _propVariables.ContainsKey(varName))
-            {
-                psVariable = _propVariables[varName];
-            }
-
-            return psVariable;
-        }
-
-        private void ReleaseWaitHandler()
-        {
-            _debuggingCommand = DebugEngineConstants.Debugger_Stop;
-            _pausedEvent.Set();
-        }
-
-<<<<<<< HEAD
-        private RunspaceAvailability GetRunspaceAvailability(bool executionPriority)
-        {
-            if (_runspace.RunspaceAvailability != RunspaceAvailability.Available &&
-                executionPriority)
-            {
-                CommandCompletionHelper.DismissCommandCompletionListRequest();
-            }
-
-            RunspaceAvailability state = _runspace.RunspaceAvailability;
-            ServiceCommon.Log("Checking runspace availability: " + state.ToString());
-
-            return state;
-=======
-        /// <summary>
-        /// Provides the $dte Variable if we are in a local runspace and if the $dte variable has not yet been set.
-        /// </summary>
-        private static void ProvideDteVariable(Runspace runspace)
-        {
-            // only do this when we are working with a local runspace
-            if (runspace.ConnectionInfo == null)
-            {
-                // Preset dte as PS variable if not yet
-                if (runspace.SessionStateProxy.PSVariable.Get(DteVariableName) == null)
-                {
-                    ServiceCommon.Log("Providing $dte variable to the local runspace.");
-
-                    DTE2 dte = DTEManager.GetDTE(Program.VsProcessId);
-
-                    if (dte != null)
-                    {
-                        // We want to make $dte constant so that it can't be overridden; similar to the $psISE analog
-
-                        PSVariable dteVar = new PSVariable(DteVariableName, dte, ScopedItemOptions.Constant);
-
-                        runspace.SessionStateProxy.PSVariable.Set(dteVar);
-                    }
-                    else
-                    {
-                        ServiceCommon.Log("Dte object not found.");
-                    }
-                }
-            }
->>>>>>> 5b78af9c
-        }
-    }
-}
+﻿using EnvDTE80;
+using Microsoft.PowerShell;
+using PowerShellTools.Common.Debugging;
+using PowerShellTools.Common.IntelliSense;
+using PowerShellTools.Common.ServiceManagement.DebuggingContract;
+using System;
+using System.IO;
+using System.Linq;
+using System.Management.Automation;
+using System.Management.Automation.Host;
+using System.Management.Automation.Runspaces;
+using System.Reflection;
+using System.Text;
+using System.Threading;
+
+namespace PowerShellTools.HostService.ServiceManagement.Debugging
+{
+    /// <summary>
+    /// Utility functions for powershell debugging service
+    /// </summary>
+    public partial class PowerShellDebuggingService
+    {
+        // Potential TODO: Refactor this class into either a static Utilities class
+
+        private const string DteVariableName= "dte";
+
+        private void SetRunspace(Runspace runspace)
+        {
+            if (_runspace != null)
+            {
+                _runspace.Debugger.DebuggerStop -= Debugger_DebuggerStop;
+                _runspace.Debugger.BreakpointUpdated -= Debugger_BreakpointUpdated;
+                _runspace.StateChanged -= _runspace_StateChanged;
+            }
+
+            _runspace = runspace;
+            _runspace.Debugger.DebuggerStop += Debugger_DebuggerStop;
+            _runspace.Debugger.BreakpointUpdated += Debugger_BreakpointUpdated;
+            _runspace.StateChanged += _runspace_StateChanged;
+
+            ProvideDteVariable(_runspace);
+        }
+
+        private void RefreshScopedVariable()
+        {
+            ServiceCommon.Log("Debuggger stopped, let us retreive all local variable in scope");
+            if (_runspace.ConnectionInfo != null)
+            {
+                PSCommand psCommand = new PSCommand();
+                psCommand.AddScript("Get-Variable");
+                var output = new PSDataCollection<PSObject>();
+                DebuggerCommandResults results = _runspace.Debugger.ProcessCommand(psCommand, output);
+                _varaiables = output;
+            }
+            else
+            {
+                using (var pipeline = (_runspace.CreateNestedPipeline()))
+                {
+                    var command = new Command("Get-Variable");
+                    pipeline.Commands.Add(command);
+                    _varaiables = pipeline.Invoke();
+                }
+            }
+        }
+
+        private void RefreshCallStack()
+        {
+            ServiceCommon.Log("Debuggger stopped, let us retreive all call stack frames");
+            if (_runspace.ConnectionInfo != null)
+            {
+                PSCommand psCommand = new PSCommand();
+                psCommand.AddScript("Get-PSCallstack");
+                var output = new PSDataCollection<PSObject>();
+                DebuggerCommandResults results = _runspace.Debugger.ProcessCommand(psCommand, output);
+                _callstack = output;
+            }
+            else
+            {
+                using (var pipeline = (_runspace.CreateNestedPipeline()))
+                {
+                    var command = new Command("Get-PSCallstack");
+                    pipeline.Commands.Add(command);
+                    _callstack = pipeline.Invoke();
+                }
+            }
+        }
+
+        private void OnTerminatingException(Exception ex)
+        {
+            ServiceCommon.Log("OnTerminatingException");
+            _runspace.Debugger.DebuggerStop -= Debugger_DebuggerStop;
+            _runspace.Debugger.BreakpointUpdated -= Debugger_BreakpointUpdated;
+            _runspace.StateChanged -= _runspace_StateChanged;
+            if (_callback != null)
+            {
+                _callback.TerminatingException(new DebuggingServiceException(ex));
+            }
+        }
+
+        private void DebuggerFinished()
+        {
+            ServiceCommon.Log("DebuggerFinished");
+
+            _psBreakpointTable.Clear();
+
+            if (_callback != null)
+            {
+                _callback.RefreshPrompt();
+            }
+
+            if (_runspace != null)
+            {
+                _runspace.Debugger.DebuggerStop -= Debugger_DebuggerStop;
+                _runspace.Debugger.BreakpointUpdated -= Debugger_BreakpointUpdated;
+                _runspace.StateChanged -= _runspace_StateChanged;
+            }
+
+            if (_currentPowerShell != null)
+            {
+                _currentPowerShell.Stop();
+                _currentPowerShell = null;
+            }
+
+            ReleaseWaitHandler();
+
+            _debuggingCommand = string.Empty;
+            _localVariables.Clear();
+            _propVariables.Clear();
+
+            if (_callback != null)
+            {
+                _callback.DebuggerFinished();
+            }
+        }
+
+        private void objects_DataAdded(object sender, DataAddedEventArgs e)
+        {
+            var list = sender as PSDataCollection<PSObject>;
+            StringBuilder outputString = new StringBuilder();
+            foreach (PSObject obj in list)
+            {
+                outputString.AppendLine(obj.ToString());
+            }
+
+            NotifyOutputString(outputString.ToString());
+        }
+
+        private void InitializeRunspace(PSHost psHost)
+        {
+            ServiceCommon.Log("Initializing run space with debugger");
+            InitialSessionState iss = InitialSessionState.CreateDefault();
+            iss.ApartmentState = ApartmentState.STA;
+            iss.ThreadOptions = PSThreadOptions.ReuseThread;
+
+            _runspace = RunspaceFactory.CreateRunspace(psHost, iss);
+            _runspace.Open();
+
+            ImportPoshToolsModule();
+            LoadProfile();
+            ServiceCommon.Log("Done initializing runspace");
+        }
+
+        private void ImportPoshToolsModule()
+        {
+            ServiceCommon.Log("Importing posh tools module");
+            using (PowerShell ps = PowerShell.Create())
+            {
+                var assemblyLocation = Assembly.GetExecutingAssembly().Location;
+                ps.Runspace = _runspace;
+                ps.AddScript("Import-Module '" + assemblyLocation + "'");
+                ps.Invoke();
+            }
+        }
+
+        private void LoadProfile()
+        {
+            ServiceCommon.Log("Loading PowerShell Profile");
+            using (PowerShell ps = PowerShell.Create())
+            {
+                var myDocuments = Environment.GetFolderPath(Environment.SpecialFolder.MyDocuments);
+                var windowsPowerShell = Path.Combine(myDocuments, "WindowsPowerShell");
+                var profile = Path.Combine(windowsPowerShell, "PoshTools_profile.ps1");
+
+                var fi = new FileInfo(profile);
+                if (!fi.Exists)
+                {
+                    return;
+                }
+
+                ps.Runspace = _runspace;
+                ps.AddScript(". '" + profile + "'");
+                ps.Invoke();
+            }
+        }
+
+        private void SetupExecutionPolicy()
+        {
+            SetExecutionPolicy(ExecutionPolicy.RemoteSigned, ExecutionPolicyScope.Process);
+        }
+
+        private void SetExecutionPolicy(ExecutionPolicy policy, ExecutionPolicyScope scope)
+        {
+            ServiceCommon.Log("Setting execution policy");
+            using (PowerShell ps = PowerShell.Create())
+            {
+                ps.Runspace = _runspace;
+                ps.AddCommand("Set-ExecutionPolicy")
+                    .AddParameter("ExecutionPolicy", policy)
+                    .AddParameter("Scope", scope)
+                    .AddParameter("Force");
+                ps.Invoke();
+            }
+        }
+
+        private object RetrieveVariable(string varName)
+        {
+            var psVar = _localVariables.FirstOrDefault(v => v.Name == varName);
+            object psVariable = (psVar == null) ? null : psVar.Value;
+
+            if (psVariable == null && _propVariables.ContainsKey(varName))
+            {
+                psVariable = _propVariables[varName];
+            }
+
+            return psVariable;
+        }
+
+        private void ReleaseWaitHandler()
+        {
+            _debuggingCommand = DebugEngineConstants.Debugger_Stop;
+            _pausedEvent.Set();
+        }
+
+        /// <summary>
+        /// Provides the $dte Variable if we are in a local runspace and if the $dte variable has not yet been set.
+        /// </summary>
+        private static void ProvideDteVariable(Runspace runspace)
+        {
+            // only do this when we are working with a local runspace
+            if (runspace.ConnectionInfo == null)
+            {
+                // Preset dte as PS variable if not yet
+                if (runspace.SessionStateProxy.PSVariable.Get(DteVariableName) == null)
+                {
+                    ServiceCommon.Log("Providing $dte variable to the local runspace.");
+
+                    DTE2 dte = DTEManager.GetDTE(Program.VsProcessId);
+
+                    if (dte != null)
+                    {
+                        // We want to make $dte constant so that it can't be overridden; similar to the $psISE analog
+
+                        PSVariable dteVar = new PSVariable(DteVariableName, dte, ScopedItemOptions.Constant);
+
+                        runspace.SessionStateProxy.PSVariable.Set(dteVar);
+                    }
+                    else
+                    {
+                        ServiceCommon.Log("Dte object not found.");
+                    }
+                }
+            }
+        }
+
+        private RunspaceAvailability GetRunspaceAvailability(bool executionPriority)
+        {
+            if (_runspace.RunspaceAvailability != RunspaceAvailability.Available &&
+                executionPriority)
+            {
+                CommandCompletionHelper.DismissCommandCompletionListRequest();
+            }
+
+            RunspaceAvailability state = _runspace.RunspaceAvailability;
+            ServiceCommon.Log("Checking runspace availability: " + state.ToString());
+
+            return state;
+        }
+    }
+}