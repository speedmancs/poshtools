--- conflicted
+++ resolved
@@ -1,412 +1,400 @@
-﻿using PowerShellTools.Common.Debugging;
-using System;
-using System.Collections.Generic;
-using System.Globalization;
-using System.Linq;
-using System.Management.Automation;
-using System.Management.Automation.Host;
-using System.Management.Automation.Runspaces;
-using System.ServiceModel;
-using System.Text;
-using System.Threading.Tasks;
-using System.Reflection;
-using System.Diagnostics;
-using PowerShellTools.Common;
-using System.Runtime.InteropServices;
-using PowerShellTools.Common.ServiceManagement.DebuggingContract;
-
-namespace PowerShellTools.HostService.ServiceManagement.Debugging
-{
-    public partial class PowerShellDebuggingService : PSHost, IHostSupportsInteractiveSession
-    {
-        const int STD_INPUT_HANDLE = -10;
-
-        [DllImport("kernel32.dll")]
-        static extern IntPtr GetStdHandle(int handle);
-
-        [DllImport("kernel32.dll", SetLastError = true)]
-        static extern UInt32 WaitForSingleObject(IntPtr hHandle, UInt32 dwMilliseconds);
-
-        /// <summary>
-        /// App running flag indicating if there is app runing on PSHost
-        /// </summary>
-        private bool _appRunning = false;
-
-        /// <summary>
-        /// The identifier of this PSHost implementation.
-        /// </summary>
-        private Guid myId = Guid.NewGuid();
-
-        /// <summary>
-        /// A reference to the runspace used to start an interactive session.
-        /// </summary>
-        private Runspace _pushedRunspace = null;
-
-        /// <summary>
-        /// Thread lock
-        /// </summary>
-        private object _synLock = new object();
-
-        /// <summary>
-        /// Gets a string that contains the name of this host implementation. 
-        /// Keep in mind that this string may be used by script writers to
-        /// identify when your host is being used.
-        /// </summary>
-        public override string Name
-        {
-            get { return "PowerShell Tools for Visual Studio Host"; }
-        }
-
-        /// <summary>
-        /// This implementation always returns the GUID allocated at 
-        /// instantiation time.
-        /// </summary>
-        public override Guid InstanceId
-        {
-            get { return this.myId; }
-        }
-
-        public HostUi HostUi { get; private set; }
-
-        public override PSHostUserInterface UI
-        {
-            get { return HostUi; }
-        }
-
-        /// <summary>
-        /// Gets the version object for this application. Typically this 
-        /// should match the version resource in the application.
-        /// </summary>
-        public override Version Version
-        {
-            get
-            {
-                return Assembly.GetExecutingAssembly().GetName().Version;
-            }
-        }
-
-        /// <summary>
-        /// App running flag indicating if there is app runing on PSHost
-        /// </summary>
-        public bool AppRunning
-        {
-            get
-            {
-                return _appRunning;
-            }
-            set
-            {
-                lock (_synLock)
-                {
-                    _appRunning = value;
-
-                    // Start monitoring thread
-                    if (value)
-                    {
-                        Task.Run(() =>
-                        {
-                            MonitorUserInputRequest();
-                        });
-                    }
-                }
-            }
-        }
-
-        /// <summary>
-        /// This API Instructs the host to interrupt the currently running 
-        /// pipeline and start a new nested input loop. In this example this 
-        /// functionality is not needed so the method throws a 
-        /// NotImplementedException exception.
-        /// </summary>
-        public override void EnterNestedPrompt()
-        {
-            throw new NotImplementedException(
-                  "The method or operation is not implemented.");
-        }
-
-        /// <summary>
-        /// This API instructs the host to exit the currently running input loop. 
-        /// In this example this functionality is not needed so the method 
-        /// throws a NotImplementedException exception.
-        /// </summary>
-        public override void ExitNestedPrompt()
-        {
-            throw new NotImplementedException(
-                  "The method or operation is not implemented.");
-        }
-
-        /// <summary>
-        /// This API is called before an external application process is 
-        /// started. Typically it is used to save state so that the parent  
-        /// can restore state that has been modified by a child process (after 
-        /// the child exits). In this example this functionality is not  
-        /// needed so the method returns nothing.
-        /// </summary>
-        public override void NotifyBeginApplication()
-        {
-            ServiceCommon.Log(@"For some reason, we don't get notified from this API anymore during execution when we have wpf application based PSHost process, 
-leaving this log/comment here in case someone is wondering. It should never been logged unless there is a debugger attached to this process.
-Also leaving the implementation here as a reference because that is going to be more ideal way if we have the above issue solved by powershell team in future.");
-            // AppRunning = true;
-        }
-
-        /// <summary>
-        /// This API is called after an external application process finishes.
-        /// Typically it is used to restore state that a child process has
-        /// altered. In this example, this functionality is not needed so  
-        /// the method returns nothing.
-        /// </summary>
-        public override void NotifyEndApplication()
-        {
-            ServiceCommon.Log(@"For some reason, we don't get notified from this API anymore during execution when we have wpf application based PSHost process, 
-leaving this log/comment here in case someone is wondering. It should never been logged unless there is a debugger attached to this process.
-Also leaving the implementation here as a reference because that is going to be more ideal way if we have the above issue solved by powershell team in future.");
-            // AppRunning = false;
-        }
-
-        /// <summary>
-        /// Indicate to the host application that exit has
-        /// been requested. Pass the exit code that the host
-        /// application should use when exiting the process.
-        /// </summary>
-        /// <param name="exitCode">The exit code that the 
-        /// host application should use.</param>
-        public override void SetShouldExit(int exitCode)
-        {
-
-        }
-
-        /// <summary>
-        /// The culture information of the thread that created
-        /// this object.
-        /// </summary>
-        private CultureInfo originalCultureInfo =
-            System.Threading.Thread.CurrentThread.CurrentCulture;
-
-        /// <summary>
-        /// The UI culture information of the thread that created
-        /// this object.
-        /// </summary>
-        private CultureInfo originalUICultureInfo =
-            System.Threading.Thread.CurrentThread.CurrentUICulture;
-
-        /// <summary>
-        /// Gets the culture information to use. This implementation 
-        /// returns a snapshot of the culture information of the thread 
-        /// that created this object.
-        /// </summary>
-        public override System.Globalization.CultureInfo CurrentCulture
-        {
-            get { return this.originalCultureInfo; }
-        }
-
-        /// <summary>
-        /// Gets the UI culture information to use. This implementation 
-        /// returns a snapshot of the UI culture information of the thread 
-        /// that created this object.
-        /// </summary>
-        public override System.Globalization.CultureInfo CurrentUICulture
-        {
-            get { return this.originalUICultureInfo; }
-        }
-
-        #region IHostSupportsInteractiveSession
-
-        public bool IsRunspacePushed
-        {
-            get { return _pushedRunspace != null; }
-        }
-
-        public void PopRunspace()
-        {
-            // determine if you need to wake up detach runspace thread after popping
-<<<<<<< HEAD
-            bool needToWake = (GetDebugScenario() == DebugScenario.Local_Attach);
-=======
-            bool needToWake = (GetDebugScenario() == DebugScenario.LocalAttach);
->>>>>>> 1dd91491
-
-            if (_pushedRunspace != null)
-            {
-                Runspace.StateChanged -= Runspace_StateChanged;
-                UnregisterRemoteFileOpenEvent(Runspace);
-                Runspace = _pushedRunspace;
-                _pushedRunspace = null;
-            }
-
-            if (_callback != null)
-            {
-                _callback.SetRemoteRunspace(false);
-            }
-
-<<<<<<< HEAD
-            if (true || needToWake)
-=======
-            if (needToWake)
->>>>>>> 1dd91491
-            {
-                // wake up DetachFromRunspace
-                _attachRequestEvent.Reset();
-            }
-        }
-
-
-        public void PushRunspace(System.Management.Automation.Runspaces.Runspace runspace)
-        {
-            _pushedRunspace = Runspace;
-            Runspace = runspace;
-
-            Runspace.StateChanged += Runspace_StateChanged;
-
-            if (_installedPowerShellVersion < RequiredPowerShellVersionForRemoteSessionDebugging
-                && _callback != null)
-            {
-                _callback.OutputStringLine(string.Format(Resources.Warning_HigherVersionRequiredForDebugging, Constants.PowerShellInstallFWLink));
-            }
-            else
-            {
-                if (Runspace.Debugger != null)
-                {
-                    SetRemoteScriptDebugMode40(Runspace);
-                }
-                else
-                {
-                    _callback.OutputStringLine(string.Format(Resources.Warning_HigherVersionOnTargetRequiredForDebugging, Constants.PowerShellInstallFWLink));
-                }
-            }
-
-            if (_callback != null)
-            {
-                _callback.SetRemoteRunspace(true);
-            }
-
-            RegisterRemoteFileOpenEvent(runspace);
-
-<<<<<<< HEAD
-            if (true || GetDebugScenario() == DebugScenario.Local_Attach)
-=======
-            if (GetDebugScenario() == DebugScenario.LocalAttach)
->>>>>>> 1dd91491
-            {
-                // wake up AttachToRunspace
-                _attachRequestEvent.Reset();
-            }
-        }
-
-        private void Runspace_StateChanged(object sender, RunspaceStateEventArgs e)
-        {
-            ServiceCommon.Log("Remote runspace State Changed: {0}", e.RunspaceStateInfo.State);
-
-            switch (e.RunspaceStateInfo.State)
-            {
-                case RunspaceState.Broken:
-                case RunspaceState.Closed:
-                case RunspaceState.Disconnected:
-                    PopRunspace();
-                    break;
-            }
-        }
-
-        Runspace IHostSupportsInteractiveSession.Runspace
-        {
-            get { return PowerShellDebuggingService.Runspace; }
-        }
-
-        #endregion IHostSupportsInteractiveSession
-
-        #region private helpers
-
-        /// <summary>
-        /// Register psedit command for remote file open event
-        /// </summary>
-        /// <param name="remoteRunspace"></param>
-        public void RegisterRemoteFileOpenEvent(Runspace remoteRunspace)
-        {
-            remoteRunspace.Events.ReceivedEvents.PSEventReceived += new PSEventReceivedEventHandler(this.HandleRemoteSessionForwardedEvent);
-            if (remoteRunspace.RunspaceStateInfo.State != RunspaceState.Opened || remoteRunspace.RunspaceAvailability != RunspaceAvailability.Available)
-            {
-                return;
-            }
-            using (PowerShell powerShell = PowerShell.Create())
-            {
-                powerShell.Runspace = remoteRunspace;
-                powerShell.AddScript(DebugEngineConstants.RegisterPSEditScript).AddParameter(DebugEngineConstants.RegisterPSEditParameterName, DebugEngineConstants.PSEditFunctionScript);
-
-                try
-                {
-                    powerShell.Invoke();
-                }
-                catch (RemoteException)
-                {
-                }
-            }
-        }
-
-        /// <summary>
-        /// Unregister psedit function
-        /// </summary>
-        /// <param name="remoteRunspace"></param>
-        public void UnregisterRemoteFileOpenEvent(Runspace remoteRunspace)
-        {
-            remoteRunspace.Events.ReceivedEvents.PSEventReceived -= new PSEventReceivedEventHandler(this.HandleRemoteSessionForwardedEvent);
-            if (remoteRunspace.RunspaceStateInfo.State != RunspaceState.Opened || remoteRunspace.RunspaceAvailability != RunspaceAvailability.Available)
-            {
-                return;
-            }
-            using (PowerShell powerShell = PowerShell.Create())
-            {
-                powerShell.Runspace = remoteRunspace;
-                powerShell.AddScript(DebugEngineConstants.UnregisterPSEditScript);
-
-                try
-                {
-                    powerShell.Invoke();
-                }
-                catch (RemoteException)
-                {
-                }
-            }
-        }
-
-        /// <summary>
-        /// Monitoring thread for user input request
-        /// Get a handle of the console console input file object,
-        /// and check whether it's signalled by calling WaiForSingleobject with zero timeout. 
-        /// If it's not signalled, the process issued a pending Read on the handle
-        /// </summary>
-        /// <remarks>
-        /// Will be started once app begins to run on remote PowerShell host service
-        /// Stopped once app exits
-        /// </remarks>
-        private void MonitorUserInputRequest()
-        {
-            while (_appRunning)
-            {
-                IntPtr handle = GetStdHandle(STD_INPUT_HANDLE);
-                UInt32 ret = WaitForSingleObject(handle, 0);
-
-                if (ret != 0 && _callback != null)
-                {
-                    // Tactic Fix (TODO: github issue https://github.com/Microsoft/poshtools/issues/479)
-                    // Give a bit of time for case where app crashed on readline/readkey
-                    // We dont want to put any dirty content into stdin stream buffer
-                    // Which can only be flushed out till the next readline/readkey
-                    System.Threading.Thread.Sleep(50);
-
-                    if (_appRunning)
-                    {
-                        _callback.RequestUserInputOnStdIn();
-                    }
-                    else
-                    {
-                        break;
-                    }
-                }
-
-                System.Threading.Thread.Sleep(50);
-            }
-        }
-
-        #endregion
-    }
-}
+﻿using PowerShellTools.Common.Debugging;
+using System;
+using System.Collections.Generic;
+using System.Globalization;
+using System.Linq;
+using System.Management.Automation;
+using System.Management.Automation.Host;
+using System.Management.Automation.Runspaces;
+using System.ServiceModel;
+using System.Text;
+using System.Threading.Tasks;
+using System.Reflection;
+using System.Diagnostics;
+using PowerShellTools.Common;
+using System.Runtime.InteropServices;
+using PowerShellTools.Common.ServiceManagement.DebuggingContract;
+
+namespace PowerShellTools.HostService.ServiceManagement.Debugging
+{
+    public partial class PowerShellDebuggingService : PSHost, IHostSupportsInteractiveSession
+    {
+        const int STD_INPUT_HANDLE = -10;
+
+        [DllImport("kernel32.dll")]
+        static extern IntPtr GetStdHandle(int handle);
+
+        [DllImport("kernel32.dll", SetLastError = true)]
+        static extern UInt32 WaitForSingleObject(IntPtr hHandle, UInt32 dwMilliseconds);
+
+        /// <summary>
+        /// App running flag indicating if there is app runing on PSHost
+        /// </summary>
+        private bool _appRunning = false;
+
+        /// <summary>
+        /// The identifier of this PSHost implementation.
+        /// </summary>
+        private Guid myId = Guid.NewGuid();
+
+        /// <summary>
+        /// A reference to the runspace used to start an interactive session.
+        /// </summary>
+        private Runspace _pushedRunspace = null;
+
+        /// <summary>
+        /// Thread lock
+        /// </summary>
+        private object _synLock = new object();
+
+        /// <summary>
+        /// Gets a string that contains the name of this host implementation. 
+        /// Keep in mind that this string may be used by script writers to
+        /// identify when your host is being used.
+        /// </summary>
+        public override string Name
+        {
+            get { return "PowerShell Tools for Visual Studio Host"; }
+        }
+
+        /// <summary>
+        /// This implementation always returns the GUID allocated at 
+        /// instantiation time.
+        /// </summary>
+        public override Guid InstanceId
+        {
+            get { return this.myId; }
+        }
+
+        public HostUi HostUi { get; private set; }
+
+        public override PSHostUserInterface UI
+        {
+            get { return HostUi; }
+        }
+
+        /// <summary>
+        /// Gets the version object for this application. Typically this 
+        /// should match the version resource in the application.
+        /// </summary>
+        public override Version Version
+        {
+            get
+            {
+                return Assembly.GetExecutingAssembly().GetName().Version;
+            }
+        }
+
+        /// <summary>
+        /// App running flag indicating if there is app runing on PSHost
+        /// </summary>
+        public bool AppRunning
+        {
+            get
+            {
+                return _appRunning;
+            }
+            set
+            {
+                lock (_synLock)
+                {
+                    _appRunning = value;
+
+                    // Start monitoring thread
+                    if (value)
+                    {
+                        Task.Run(() =>
+                        {
+                            MonitorUserInputRequest();
+                        });
+                    }
+                }
+            }
+        }
+
+        /// <summary>
+        /// This API Instructs the host to interrupt the currently running 
+        /// pipeline and start a new nested input loop. In this example this 
+        /// functionality is not needed so the method throws a 
+        /// NotImplementedException exception.
+        /// </summary>
+        public override void EnterNestedPrompt()
+        {
+            throw new NotImplementedException(
+                  "The method or operation is not implemented.");
+        }
+
+        /// <summary>
+        /// This API instructs the host to exit the currently running input loop. 
+        /// In this example this functionality is not needed so the method 
+        /// throws a NotImplementedException exception.
+        /// </summary>
+        public override void ExitNestedPrompt()
+        {
+            throw new NotImplementedException(
+                  "The method or operation is not implemented.");
+        }
+
+        /// <summary>
+        /// This API is called before an external application process is 
+        /// started. Typically it is used to save state so that the parent  
+        /// can restore state that has been modified by a child process (after 
+        /// the child exits). In this example this functionality is not  
+        /// needed so the method returns nothing.
+        /// </summary>
+        public override void NotifyBeginApplication()
+        {
+            ServiceCommon.Log(@"For some reason, we don't get notified from this API anymore during execution when we have wpf application based PSHost process, 
+leaving this log/comment here in case someone is wondering. It should never been logged unless there is a debugger attached to this process.
+Also leaving the implementation here as a reference because that is going to be more ideal way if we have the above issue solved by powershell team in future.");
+            // AppRunning = true;
+        }
+
+        /// <summary>
+        /// This API is called after an external application process finishes.
+        /// Typically it is used to restore state that a child process has
+        /// altered. In this example, this functionality is not needed so  
+        /// the method returns nothing.
+        /// </summary>
+        public override void NotifyEndApplication()
+        {
+            ServiceCommon.Log(@"For some reason, we don't get notified from this API anymore during execution when we have wpf application based PSHost process, 
+leaving this log/comment here in case someone is wondering. It should never been logged unless there is a debugger attached to this process.
+Also leaving the implementation here as a reference because that is going to be more ideal way if we have the above issue solved by powershell team in future.");
+            // AppRunning = false;
+        }
+
+        /// <summary>
+        /// Indicate to the host application that exit has
+        /// been requested. Pass the exit code that the host
+        /// application should use when exiting the process.
+        /// </summary>
+        /// <param name="exitCode">The exit code that the 
+        /// host application should use.</param>
+        public override void SetShouldExit(int exitCode)
+        {
+
+        }
+
+        /// <summary>
+        /// The culture information of the thread that created
+        /// this object.
+        /// </summary>
+        private CultureInfo originalCultureInfo =
+            System.Threading.Thread.CurrentThread.CurrentCulture;
+
+        /// <summary>
+        /// The UI culture information of the thread that created
+        /// this object.
+        /// </summary>
+        private CultureInfo originalUICultureInfo =
+            System.Threading.Thread.CurrentThread.CurrentUICulture;
+
+        /// <summary>
+        /// Gets the culture information to use. This implementation 
+        /// returns a snapshot of the culture information of the thread 
+        /// that created this object.
+        /// </summary>
+        public override System.Globalization.CultureInfo CurrentCulture
+        {
+            get { return this.originalCultureInfo; }
+        }
+
+        /// <summary>
+        /// Gets the UI culture information to use. This implementation 
+        /// returns a snapshot of the UI culture information of the thread 
+        /// that created this object.
+        /// </summary>
+        public override System.Globalization.CultureInfo CurrentUICulture
+        {
+            get { return this.originalUICultureInfo; }
+        }
+
+        #region IHostSupportsInteractiveSession
+
+        public bool IsRunspacePushed
+        {
+            get { return _pushedRunspace != null; }
+        }
+
+        public void PopRunspace()
+        {
+            // determine if you need to wake up detach runspace thread after popping
+            bool needToWake = (GetDebugScenario() == DebugScenario.LocalAttach);
+
+            if (_pushedRunspace != null)
+            {
+                Runspace.StateChanged -= Runspace_StateChanged;
+                UnregisterRemoteFileOpenEvent(Runspace);
+                Runspace = _pushedRunspace;
+                _pushedRunspace = null;
+            }
+
+            if (_callback != null)
+            {
+                _callback.SetRemoteRunspace(false);
+            }
+
+            if (true || needToWake)
+            {
+                // wake up DetachFromRunspace
+                _attachRequestEvent.Reset();
+            }
+        }
+
+
+        public void PushRunspace(System.Management.Automation.Runspaces.Runspace runspace)
+        {
+            _pushedRunspace = Runspace;
+            Runspace = runspace;
+
+            Runspace.StateChanged += Runspace_StateChanged;
+
+            if (_installedPowerShellVersion < RequiredPowerShellVersionForRemoteSessionDebugging
+                && _callback != null)
+            {
+                _callback.OutputStringLine(string.Format(Resources.Warning_HigherVersionRequiredForDebugging, Constants.PowerShellInstallFWLink));
+            }
+            else
+            {
+                if (Runspace.Debugger != null)
+                {
+                    SetRemoteScriptDebugMode40(Runspace);
+                }
+                else
+                {
+                    _callback.OutputStringLine(string.Format(Resources.Warning_HigherVersionOnTargetRequiredForDebugging, Constants.PowerShellInstallFWLink));
+                }
+            }
+
+            if (_callback != null)
+            {
+                _callback.SetRemoteRunspace(true);
+            }
+
+            RegisterRemoteFileOpenEvent(runspace);
+
+            if (true || GetDebugScenario() == DebugScenario.LocalAttach)
+            {
+                // wake up AttachToRunspace
+                _attachRequestEvent.Reset();
+            }
+        }
+
+        private void Runspace_StateChanged(object sender, RunspaceStateEventArgs e)
+        {
+            ServiceCommon.Log("Remote runspace State Changed: {0}", e.RunspaceStateInfo.State);
+
+            switch (e.RunspaceStateInfo.State)
+            {
+                case RunspaceState.Broken:
+                case RunspaceState.Closed:
+                case RunspaceState.Disconnected:
+                    PopRunspace();
+                    break;
+            }
+        }
+
+        Runspace IHostSupportsInteractiveSession.Runspace
+        {
+            get { return PowerShellDebuggingService.Runspace; }
+        }
+
+        #endregion IHostSupportsInteractiveSession
+
+        #region private helpers
+
+        /// <summary>
+        /// Register psedit command for remote file open event
+        /// </summary>
+        /// <param name="remoteRunspace"></param>
+        public void RegisterRemoteFileOpenEvent(Runspace remoteRunspace)
+        {
+            remoteRunspace.Events.ReceivedEvents.PSEventReceived += new PSEventReceivedEventHandler(this.HandleRemoteSessionForwardedEvent);
+            if (remoteRunspace.RunspaceStateInfo.State != RunspaceState.Opened || remoteRunspace.RunspaceAvailability != RunspaceAvailability.Available)
+            {
+                return;
+            }
+            using (PowerShell powerShell = PowerShell.Create())
+            {
+                powerShell.Runspace = remoteRunspace;
+                powerShell.AddScript(DebugEngineConstants.RegisterPSEditScript).AddParameter(DebugEngineConstants.RegisterPSEditParameterName, DebugEngineConstants.PSEditFunctionScript);
+
+                try
+                {
+                    powerShell.Invoke();
+                }
+                catch (RemoteException)
+                {
+                }
+            }
+        }
+
+        /// <summary>
+        /// Unregister psedit function
+        /// </summary>
+        /// <param name="remoteRunspace"></param>
+        public void UnregisterRemoteFileOpenEvent(Runspace remoteRunspace)
+        {
+            remoteRunspace.Events.ReceivedEvents.PSEventReceived -= new PSEventReceivedEventHandler(this.HandleRemoteSessionForwardedEvent);
+            if (remoteRunspace.RunspaceStateInfo.State != RunspaceState.Opened || remoteRunspace.RunspaceAvailability != RunspaceAvailability.Available)
+            {
+                return;
+            }
+            using (PowerShell powerShell = PowerShell.Create())
+            {
+                powerShell.Runspace = remoteRunspace;
+                powerShell.AddScript(DebugEngineConstants.UnregisterPSEditScript);
+
+                try
+                {
+                    powerShell.Invoke();
+                }
+                catch (RemoteException)
+                {
+                }
+            }
+        }
+
+        /// <summary>
+        /// Monitoring thread for user input request
+        /// Get a handle of the console console input file object,
+        /// and check whether it's signalled by calling WaiForSingleobject with zero timeout. 
+        /// If it's not signalled, the process issued a pending Read on the handle
+        /// </summary>
+        /// <remarks>
+        /// Will be started once app begins to run on remote PowerShell host service
+        /// Stopped once app exits
+        /// </remarks>
+        private void MonitorUserInputRequest()
+        {
+            while (_appRunning)
+            {
+                IntPtr handle = GetStdHandle(STD_INPUT_HANDLE);
+                UInt32 ret = WaitForSingleObject(handle, 0);
+
+                if (ret != 0 && _callback != null)
+                {
+                    // Tactic Fix (TODO: github issue https://github.com/Microsoft/poshtools/issues/479)
+                    // Give a bit of time for case where app crashed on readline/readkey
+                    // We dont want to put any dirty content into stdin stream buffer
+                    // Which can only be flushed out till the next readline/readkey
+                    System.Threading.Thread.Sleep(50);
+
+                    if (_appRunning)
+                    {
+                        _callback.RequestUserInputOnStdIn();
+                    }
+                    else
+                    {
+                        break;
+                    }
+                }
+
+                System.Threading.Thread.Sleep(50);
+            }
+        }
+
+        #endregion
+    }
+}