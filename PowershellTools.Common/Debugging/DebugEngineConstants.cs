﻿using System;
using System.Collections.Generic;
using System.Linq;
using System.Management.Automation;
using System.Text;
using System.Threading.Tasks;

namespace PowerShellTools.Common.Debugging
{
    public static class DebugEngineConstants
    {
        /// <summary>
        /// Command format of executing powershell script file 
        /// </summary>
        /// <remarks>
        /// {0} - command
        /// {1} - arguements
        /// </remarks>
        public const string ExecutionCommandFormat = ". '{0}' {1}";


        /// <summary>
        /// Match if that is an execution command
        /// </summary>
        /// <remarks>
        /// Pattern sample: Maching pattern like ". 'c:\test\test.ps1' -param1 val"
        /// </remarks>
        public const string ExecutionCommandPattern = @"^\.\s\'.*?\'.*$";

        /// <summary>
        /// Match the script file name from execution command
        /// </summary>
        /// <remarks>
        /// Pattern sample: Matching "c:\test\test.ps1" from pattern like ". 'c:\test\test.ps1' -param val"
        /// </remarks>
        public const string ExecutionCommandFileReplacePattern = @"(?<=\.\s\').*?(?=\')";

        /// <summary>
        /// Match a call stack line, used for local attaching.
        /// </summary>
        /// <remarks>
        /// Pattern sample: Matching pattern like "wait     {x=6, y=8} script.ps1: line 3"
        /// </remarks>
        public const string ValidCallStackLine = 
            @"(\S+)" + // function name which consists of no whitespace characters
            @"\s+" + // spaces between function name and variable list
            @"\{([,\s]?[^\s,]+=\S+)*\}" + // list of parameters which are comma seperated, (note the equals sign)
            @"\s+([^\s:]+):" + // any number of spaces after the parameter list, and then the script name which ends right before a colon
<<<<<<< HEAD
            @"\s+line (\d)"; // any number of spaces (after the colon) and then the word "line" and then a number which denotes the line number

        public const string EnumerateRemoteProcessesScript = @"
$processes = Get-Process;
$valid_processes = @();
Foreach($process in $processes) {
    ForEach($module in $process.Modules) {
        if($module.ModuleName -eq 'powershell.exe') {
            $valid_processes += $process.id;
            $valid_processes += $process.ProcessName;
            break;
        }
    }
}
return $valid_processes;";
=======
            @"\s+\w+ (\d)"; // any number of spaces and then some word such as "line" (depending on localization) and then a line number
>>>>>>> 1dd91491

        #region Remote file open events

        /// <summary>
        /// Powershell script to unregister the PSEdit function
        /// </summary>
        public const string UnregisterPSEditScript = @"
if ((Test-Path -Path 'function:\\global:PSEdit') -eq $true)
{
    Remove-Item -Path 'function:\\global:PSEdit' -Force
}

Get-EventSubscriber -SourceIdentifier PSISERemoteSessionOpenFile -EA Ignore | Remove-Event
";

        /// <summary>
        /// Powershell script to register any function into runspace
        /// </summary>
        public const string RegisterPSEditScript = @"
param (
    [string] $PSEditFunction
)

    Register-EngineEvent -SourceIdentifier PSISERemoteSessionOpenFile -Forward
    if ((Test-Path -Path 'function:\\global:PSEdit') -eq $false)
    {
        Set-Item -Path 'function:\\global:PSEdit' -Value $PSEditFunction
    }
";

        /// <summary>
        /// PSEdit equivalent functionality
        /// </summary>
        public const string PSEditFunctionScript = @"
param (
    [Parameter(Mandatory=$true)] [String[]] $FileNames
)

    foreach ($fileName in $FileNames)
    {
        dir $fileName | where { ! $_.PSIsContainer } | foreach {
            $filePathName = $_.FullName
            
            # Get file contents
            $contentBytes = Get-Content -Path $filePathName -Raw -Encoding Byte
            
            # Notify client for file open.
            New-Event -SourceIdentifier PSISERemoteSessionOpenFile -EventArguments @($filePathName, $contentBytes) > $null
        }
    }
";

        /// <summary>
        /// The parameter name of the function to be registered
        /// </summary>
        public const string RegisterPSEditParameterName = "PSEditFunction";

        #endregion


        public const string ReadHostDialogTitle = "Read-Host";

        /// <summary>
        /// The default cmdlet we used to connect PowerShell remote session
        /// </summary>
        /// <remarks>
        /// {0} - remote computer name
        /// </remarks>
        public const string EnterRemoteSessionDefaultCommand = "Enter-PSSession -ComputerName {0} -Credential ''";

        public const string ExitRemoteSessionDefaultCommand = "Exit-PSSession";

        // PowerShell debugging command
        public const DebuggerResumeAction Debugger_Stop = DebuggerResumeAction.Stop;
        public const DebuggerResumeAction Debugger_StepOver = DebuggerResumeAction.StepOver;
        public const DebuggerResumeAction Debugger_StepInto = DebuggerResumeAction.StepInto;
        public const DebuggerResumeAction Debugger_StepOut = DebuggerResumeAction.StepOut;
        public const DebuggerResumeAction Debugger_Continue = DebuggerResumeAction.Continue;

        // PowerShell breakpoint command
        public const string SetPSBreakpoint = "Set-PSBreakpoint -Script \"{0}\" -Line {1}";
        public const string DisablePSBreakpoint = "Disable-PSBreakpoint -Id {0}";
        public const string EnablePSBreakpoint = "Enable-PSBreakpoint -Id {0}";
        public const string RemovePSBreakpoint = "Remove-PSBreakpoint -Id {0}";
        public const string GetPrompt = "prompt";

        // Terminating error output format
        // {0} - Exception message
        // {1} - Newline
        // {2} - CategoryInfo
        // {3} - FullyQualifiedErrorId
        public const string TerminatingErrorFormat = "[ERROR] {0}{1}[ERROR] + CategoryInfo          : {2}{1}[ERROR] + FullyQualifiedErrorId : {3}{1}";

        public const string PowerShellHostProcessLogTag = "[{0}]:";
        public const string PowerShellHostProcessLogFormat = PowerShellHostProcessLogTag + "{1}";

        /// <summary>
        /// Lookup table for error messages pertaining to opening files in the various debugging scenarios.
        /// </summary>
        public static readonly string[] FileOpenErrorMessages = { "Failed to open file", // LOCAL
                                                                  "Failed to open remote file through powershell remote session", // REMOTE_SESSION
                                                                  "Failed to open file while attaching to local process.", // LOCAL_ATTACH
                                                                  "Failed to open file." }; // UNKNOWN
    }
}
<|MERGE_RESOLUTION|>--- conflicted
+++ resolved
@@ -1,172 +1,168 @@
-﻿using System;
-using System.Collections.Generic;
-using System.Linq;
-using System.Management.Automation;
-using System.Text;
-using System.Threading.Tasks;
-
-namespace PowerShellTools.Common.Debugging
-{
-    public static class DebugEngineConstants
-    {
-        /// <summary>
-        /// Command format of executing powershell script file 
-        /// </summary>
-        /// <remarks>
-        /// {0} - command
-        /// {1} - arguements
-        /// </remarks>
-        public const string ExecutionCommandFormat = ". '{0}' {1}";
-
-
-        /// <summary>
-        /// Match if that is an execution command
-        /// </summary>
-        /// <remarks>
-        /// Pattern sample: Maching pattern like ". 'c:\test\test.ps1' -param1 val"
-        /// </remarks>
-        public const string ExecutionCommandPattern = @"^\.\s\'.*?\'.*$";
-
-        /// <summary>
-        /// Match the script file name from execution command
-        /// </summary>
-        /// <remarks>
-        /// Pattern sample: Matching "c:\test\test.ps1" from pattern like ". 'c:\test\test.ps1' -param val"
-        /// </remarks>
-        public const string ExecutionCommandFileReplacePattern = @"(?<=\.\s\').*?(?=\')";
-
-        /// <summary>
-        /// Match a call stack line, used for local attaching.
-        /// </summary>
-        /// <remarks>
-        /// Pattern sample: Matching pattern like "wait     {x=6, y=8} script.ps1: line 3"
-        /// </remarks>
-        public const string ValidCallStackLine = 
-            @"(\S+)" + // function name which consists of no whitespace characters
-            @"\s+" + // spaces between function name and variable list
-            @"\{([,\s]?[^\s,]+=\S+)*\}" + // list of parameters which are comma seperated, (note the equals sign)
-            @"\s+([^\s:]+):" + // any number of spaces after the parameter list, and then the script name which ends right before a colon
-<<<<<<< HEAD
-            @"\s+line (\d)"; // any number of spaces (after the colon) and then the word "line" and then a number which denotes the line number
-
-        public const string EnumerateRemoteProcessesScript = @"
-$processes = Get-Process;
-$valid_processes = @();
-Foreach($process in $processes) {
-    ForEach($module in $process.Modules) {
-        if($module.ModuleName -eq 'powershell.exe') {
-            $valid_processes += $process.id;
-            $valid_processes += $process.ProcessName;
-            break;
-        }
-    }
-}
-return $valid_processes;";
-=======
-            @"\s+\w+ (\d)"; // any number of spaces and then some word such as "line" (depending on localization) and then a line number
->>>>>>> 1dd91491
-
-        #region Remote file open events
-
-        /// <summary>
-        /// Powershell script to unregister the PSEdit function
-        /// </summary>
-        public const string UnregisterPSEditScript = @"
-if ((Test-Path -Path 'function:\\global:PSEdit') -eq $true)
-{
-    Remove-Item -Path 'function:\\global:PSEdit' -Force
-}
-
-Get-EventSubscriber -SourceIdentifier PSISERemoteSessionOpenFile -EA Ignore | Remove-Event
-";
-
-        /// <summary>
-        /// Powershell script to register any function into runspace
-        /// </summary>
-        public const string RegisterPSEditScript = @"
-param (
-    [string] $PSEditFunction
-)
-
-    Register-EngineEvent -SourceIdentifier PSISERemoteSessionOpenFile -Forward
-    if ((Test-Path -Path 'function:\\global:PSEdit') -eq $false)
-    {
-        Set-Item -Path 'function:\\global:PSEdit' -Value $PSEditFunction
-    }
-";
-
-        /// <summary>
-        /// PSEdit equivalent functionality
-        /// </summary>
-        public const string PSEditFunctionScript = @"
-param (
-    [Parameter(Mandatory=$true)] [String[]] $FileNames
-)
-
-    foreach ($fileName in $FileNames)
-    {
-        dir $fileName | where { ! $_.PSIsContainer } | foreach {
-            $filePathName = $_.FullName
-            
-            # Get file contents
-            $contentBytes = Get-Content -Path $filePathName -Raw -Encoding Byte
-            
-            # Notify client for file open.
-            New-Event -SourceIdentifier PSISERemoteSessionOpenFile -EventArguments @($filePathName, $contentBytes) > $null
-        }
-    }
-";
-
-        /// <summary>
-        /// The parameter name of the function to be registered
-        /// </summary>
-        public const string RegisterPSEditParameterName = "PSEditFunction";
-
-        #endregion
-
-
-        public const string ReadHostDialogTitle = "Read-Host";
-
-        /// <summary>
-        /// The default cmdlet we used to connect PowerShell remote session
-        /// </summary>
-        /// <remarks>
-        /// {0} - remote computer name
-        /// </remarks>
-        public const string EnterRemoteSessionDefaultCommand = "Enter-PSSession -ComputerName {0} -Credential ''";
-
-        public const string ExitRemoteSessionDefaultCommand = "Exit-PSSession";
-
-        // PowerShell debugging command
-        public const DebuggerResumeAction Debugger_Stop = DebuggerResumeAction.Stop;
-        public const DebuggerResumeAction Debugger_StepOver = DebuggerResumeAction.StepOver;
-        public const DebuggerResumeAction Debugger_StepInto = DebuggerResumeAction.StepInto;
-        public const DebuggerResumeAction Debugger_StepOut = DebuggerResumeAction.StepOut;
-        public const DebuggerResumeAction Debugger_Continue = DebuggerResumeAction.Continue;
-
-        // PowerShell breakpoint command
-        public const string SetPSBreakpoint = "Set-PSBreakpoint -Script \"{0}\" -Line {1}";
-        public const string DisablePSBreakpoint = "Disable-PSBreakpoint -Id {0}";
-        public const string EnablePSBreakpoint = "Enable-PSBreakpoint -Id {0}";
-        public const string RemovePSBreakpoint = "Remove-PSBreakpoint -Id {0}";
-        public const string GetPrompt = "prompt";
-
-        // Terminating error output format
-        // {0} - Exception message
-        // {1} - Newline
-        // {2} - CategoryInfo
-        // {3} - FullyQualifiedErrorId
-        public const string TerminatingErrorFormat = "[ERROR] {0}{1}[ERROR] + CategoryInfo          : {2}{1}[ERROR] + FullyQualifiedErrorId : {3}{1}";
-
-        public const string PowerShellHostProcessLogTag = "[{0}]:";
-        public const string PowerShellHostProcessLogFormat = PowerShellHostProcessLogTag + "{1}";
-
-        /// <summary>
-        /// Lookup table for error messages pertaining to opening files in the various debugging scenarios.
-        /// </summary>
-        public static readonly string[] FileOpenErrorMessages = { "Failed to open file", // LOCAL
-                                                                  "Failed to open remote file through powershell remote session", // REMOTE_SESSION
-                                                                  "Failed to open file while attaching to local process.", // LOCAL_ATTACH
-                                                                  "Failed to open file." }; // UNKNOWN
-    }
-}
+﻿using System;
+using System.Collections.Generic;
+using System.Linq;
+using System.Management.Automation;
+using System.Text;
+using System.Threading.Tasks;
+
+namespace PowerShellTools.Common.Debugging
+{
+    public static class DebugEngineConstants
+    {
+        /// <summary>
+        /// Command format of executing powershell script file 
+        /// </summary>
+        /// <remarks>
+        /// {0} - command
+        /// {1} - arguements
+        /// </remarks>
+        public const string ExecutionCommandFormat = ". '{0}' {1}";
+
+
+        /// <summary>
+        /// Match if that is an execution command
+        /// </summary>
+        /// <remarks>
+        /// Pattern sample: Maching pattern like ". 'c:\test\test.ps1' -param1 val"
+        /// </remarks>
+        public const string ExecutionCommandPattern = @"^\.\s\'.*?\'.*$";
+
+        /// <summary>
+        /// Match the script file name from execution command
+        /// </summary>
+        /// <remarks>
+        /// Pattern sample: Matching "c:\test\test.ps1" from pattern like ". 'c:\test\test.ps1' -param val"
+        /// </remarks>
+        public const string ExecutionCommandFileReplacePattern = @"(?<=\.\s\').*?(?=\')";
+
+        /// <summary>
+        /// Match a call stack line, used for local attaching.
+        /// </summary>
+        /// <remarks>
+        /// Pattern sample: Matching pattern like "wait     {x=6, y=8} script.ps1: line 3"
+        /// </remarks>
+        public const string ValidCallStackLine = 
+            @"(\S+)" + // function name which consists of no whitespace characters
+            @"\s+" + // spaces between function name and variable list
+            @"\{([,\s]?[^\s,]+=\S+)*\}" + // list of parameters which are comma seperated, (note the equals sign)
+            @"\s+([^\s:]+):" + // any number of spaces after the parameter list, and then the script name which ends right before a colon
+            @"\s+\w+ (\d)"; // any number of spaces (after the colon) and then the word "line" and then a number which denotes the line number
+
+        public const string EnumerateRemoteProcessesScript = @"
+$processes = Get-Process;
+$valid_processes = @();
+Foreach($process in $processes) {
+    ForEach($module in $process.Modules) {
+        if($module.ModuleName -eq 'powershell.exe') {
+            $valid_processes += $process.id;
+            $valid_processes += $process.ProcessName;
+            break;
+        }
+    }
+}
+return $valid_processes;";
+
+        #region Remote file open events
+
+        /// <summary>
+        /// Powershell script to unregister the PSEdit function
+        /// </summary>
+        public const string UnregisterPSEditScript = @"
+if ((Test-Path -Path 'function:\\global:PSEdit') -eq $true)
+{
+    Remove-Item -Path 'function:\\global:PSEdit' -Force
+}
+
+Get-EventSubscriber -SourceIdentifier PSISERemoteSessionOpenFile -EA Ignore | Remove-Event
+";
+
+        /// <summary>
+        /// Powershell script to register any function into runspace
+        /// </summary>
+        public const string RegisterPSEditScript = @"
+param (
+    [string] $PSEditFunction
+)
+
+    Register-EngineEvent -SourceIdentifier PSISERemoteSessionOpenFile -Forward
+    if ((Test-Path -Path 'function:\\global:PSEdit') -eq $false)
+    {
+        Set-Item -Path 'function:\\global:PSEdit' -Value $PSEditFunction
+    }
+";
+
+        /// <summary>
+        /// PSEdit equivalent functionality
+        /// </summary>
+        public const string PSEditFunctionScript = @"
+param (
+    [Parameter(Mandatory=$true)] [String[]] $FileNames
+)
+
+    foreach ($fileName in $FileNames)
+    {
+        dir $fileName | where { ! $_.PSIsContainer } | foreach {
+            $filePathName = $_.FullName
+            
+            # Get file contents
+            $contentBytes = Get-Content -Path $filePathName -Raw -Encoding Byte
+            
+            # Notify client for file open.
+            New-Event -SourceIdentifier PSISERemoteSessionOpenFile -EventArguments @($filePathName, $contentBytes) > $null
+        }
+    }
+";
+
+        /// <summary>
+        /// The parameter name of the function to be registered
+        /// </summary>
+        public const string RegisterPSEditParameterName = "PSEditFunction";
+
+        #endregion
+
+
+        public const string ReadHostDialogTitle = "Read-Host";
+
+        /// <summary>
+        /// The default cmdlet we used to connect PowerShell remote session
+        /// </summary>
+        /// <remarks>
+        /// {0} - remote computer name
+        /// </remarks>
+        public const string EnterRemoteSessionDefaultCommand = "Enter-PSSession -ComputerName {0} -Credential ''";
+
+        public const string ExitRemoteSessionDefaultCommand = "Exit-PSSession";
+
+        // PowerShell debugging command
+        public const DebuggerResumeAction Debugger_Stop = DebuggerResumeAction.Stop;
+        public const DebuggerResumeAction Debugger_StepOver = DebuggerResumeAction.StepOver;
+        public const DebuggerResumeAction Debugger_StepInto = DebuggerResumeAction.StepInto;
+        public const DebuggerResumeAction Debugger_StepOut = DebuggerResumeAction.StepOut;
+        public const DebuggerResumeAction Debugger_Continue = DebuggerResumeAction.Continue;
+
+        // PowerShell breakpoint command
+        public const string SetPSBreakpoint = "Set-PSBreakpoint -Script \"{0}\" -Line {1}";
+        public const string DisablePSBreakpoint = "Disable-PSBreakpoint -Id {0}";
+        public const string EnablePSBreakpoint = "Enable-PSBreakpoint -Id {0}";
+        public const string RemovePSBreakpoint = "Remove-PSBreakpoint -Id {0}";
+        public const string GetPrompt = "prompt";
+
+        // Terminating error output format
+        // {0} - Exception message
+        // {1} - Newline
+        // {2} - CategoryInfo
+        // {3} - FullyQualifiedErrorId
+        public const string TerminatingErrorFormat = "[ERROR] {0}{1}[ERROR] + CategoryInfo          : {2}{1}[ERROR] + FullyQualifiedErrorId : {3}{1}";
+
+        public const string PowerShellHostProcessLogTag = "[{0}]:";
+        public const string PowerShellHostProcessLogFormat = PowerShellHostProcessLogTag + "{1}";
+
+        /// <summary>
+        /// Lookup table for error messages pertaining to opening files in the various debugging scenarios.
+        /// </summary>
+        public static readonly string[] FileOpenErrorMessages = { "Failed to open file", // LOCAL
+                                                                  "Failed to open remote file through powershell remote session", // REMOTE_SESSION
+                                                                  "Failed to open file while attaching to local process.", // LOCAL_ATTACH
+                                                                  "Failed to open file." }; // UNKNOWN
+    }
+}