--- conflicted
+++ resolved
@@ -1,107 +1,93 @@
-﻿using System;
-using System.Collections.Generic;
-using System.Collections.ObjectModel;
-using System.Linq;
-using System.Management.Automation;
-using System.Management.Automation.Runspaces;
-using System.ServiceModel;
-using System.Text;
-using System.Threading.Tasks;
-using System.Diagnostics;
-
-namespace PowerShellTools.Common.ServiceManagement.DebuggingContract
-{
-    [ServiceContract(CallbackContract = typeof(IDebugEngineCallback))]
-    public interface IPowerShellDebuggingService
-    {
-        [OperationContract]
-        void SetBreakpoint(PowerShellBreakpoint bp);
-
-        [OperationContract]
-        void EnableBreakpoint(PowerShellBreakpoint bp, bool enable);
-
-        [OperationContract]
-        void RemoveBreakpoint(PowerShellBreakpoint bp);
-
-        [OperationContract]
-        void ClearBreakpoints();
-
-        [OperationContract]
-        bool Execute(string cmdline);
-
-        [OperationContract]
-        string ExecuteDebuggingCommandOutDefault(string cmdline);
-
-        [OperationContract]
-        string ExecuteDebuggingCommandOutNull(string cmdline);
-
-        [OperationContract]
-        void SetDebuggerResumeAction(DebuggerResumeAction resumeAction);
-
-        [OperationContract]
-        void Stop();
-
-        [OperationContract]
-        void SetRunspace(bool overrideExecutionPolicy);
-
-        [OperationContract]
-        void AttachToRunspace(uint pid);
-
-        [OperationContract]
-        void DetachFromRunspace();
-
-        [OperationContract]
-        bool IsAttachable(uint pid);
-
-        [OperationContract]
-        List<KeyValuePair<uint, string>> EnumerateRemoteProcesses(string remoteMachine);
-
-        [OperationContract]
-        void AttachToRemoteRunspace(uint pid, string remoteName);
-
-        [OperationContract]
-        Collection<Variable> GetScopedVariable();
-
-        [OperationContract]
-        Collection<Variable> GetExpandedIEnumerableVariable(string varFullName);
-
-        [OperationContract]
-        Collection<Variable> GetPSObjectVariable(string varFullName);
-
-        [OperationContract]
-        Collection<Variable> GetObjectVariable(string varFullName);
-
-        [OperationContract]
-        IEnumerable<CallStack> GetCallStack();
-
-        [OperationContract]
-        string GetPrompt();
-
-        [OperationContract]
-        RunspaceAvailability GetRunspaceAvailability();
-
-        [OperationContract]
-        int GetPSBreakpointId(PowerShellBreakpoint bp);
-
-        [OperationContract]
-        void SetOption(PowerShellRawHostOptions option);
-
-        [OperationContract]
-        DebugScenario GetDebugScenario();
-<<<<<<< HEAD
-    }
-
-    /// <summary>
-    /// Enumerated type representing the various debugging scenarios. See GetDebugScenario for more information
-    /// </summary>
-    public enum DebugScenario
-    {
-        Local,            // running script from Visual Studio
-        Remote_Session,   // remote session debuggin
-        Local_Attach,     // attaching to a local process
-        Unknown           // cannot determine the scenario
-=======
->>>>>>> 1dd91491
-    }
-
-}
+﻿using System;
+using System.Collections.Generic;
+using System.Collections.ObjectModel;
+using System.Linq;
+using System.Management.Automation;
+using System.Management.Automation.Runspaces;
+using System.ServiceModel;
+using System.Text;
+using System.Threading.Tasks;
+using System.Diagnostics;
+
+namespace PowerShellTools.Common.ServiceManagement.DebuggingContract
+{
+    [ServiceContract(CallbackContract = typeof(IDebugEngineCallback))]
+    public interface IPowerShellDebuggingService
+    {
+        [OperationContract]
+        void SetBreakpoint(PowerShellBreakpoint bp);
+
+        [OperationContract]
+        void EnableBreakpoint(PowerShellBreakpoint bp, bool enable);
+
+        [OperationContract]
+        void RemoveBreakpoint(PowerShellBreakpoint bp);
+
+        [OperationContract]
+        void ClearBreakpoints();
+
+        [OperationContract]
+        bool Execute(string cmdline);
+
+        [OperationContract]
+        string ExecuteDebuggingCommandOutDefault(string cmdline);
+
+        [OperationContract]
+        string ExecuteDebuggingCommandOutNull(string cmdline);
+
+        [OperationContract]
+        void SetDebuggerResumeAction(DebuggerResumeAction resumeAction);
+
+        [OperationContract]
+        void Stop();
+
+        [OperationContract]
+        void SetRunspace(bool overrideExecutionPolicy);
+
+        [OperationContract]
+        void AttachToRunspace(uint pid);
+
+        [OperationContract]
+        void DetachFromRunspace();
+
+        [OperationContract]
+        bool IsAttachable(uint pid);
+
+        [OperationContract]
+        List<KeyValuePair<uint, string>> EnumerateRemoteProcesses(string remoteMachine);
+
+        [OperationContract]
+        void AttachToRemoteRunspace(uint pid, string remoteName);
+
+        [OperationContract]
+        Collection<Variable> GetScopedVariable();
+
+        [OperationContract]
+        Collection<Variable> GetExpandedIEnumerableVariable(string varFullName);
+
+        [OperationContract]
+        Collection<Variable> GetPSObjectVariable(string varFullName);
+
+        [OperationContract]
+        Collection<Variable> GetObjectVariable(string varFullName);
+
+        [OperationContract]
+        IEnumerable<CallStack> GetCallStack();
+
+        [OperationContract]
+        string GetPrompt();
+
+        [OperationContract]
+        RunspaceAvailability GetRunspaceAvailability();
+
+        [OperationContract]
+        int GetPSBreakpointId(PowerShellBreakpoint bp);
+
+        [OperationContract]
+        void SetOption(PowerShellRawHostOptions option);
+
+        [OperationContract]
+        DebugScenario GetDebugScenario();
+    }
+
+}