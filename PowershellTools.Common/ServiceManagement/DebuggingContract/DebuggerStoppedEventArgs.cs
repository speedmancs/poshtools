﻿using System;
using System.Collections.Generic;
using System.Linq;
using System.Runtime.Serialization;
using System.Text;
using System.Threading.Tasks;

namespace PowerShellTools.Common.ServiceManagement.DebuggingContract
{
    [DataContract]
    public class DebuggerStoppedEventArgs
    {
        [DataMember]
        public bool BreakpointHit { get; set; }

        [DataMember]
        public string ScriptFullPath { get; set; }

        [DataMember]
        public int Line { get; set; }

        [DataMember]
        public int Column { get; set; }

        [DataMember]
        public bool OpenScript { get; set; }

        public DebuggerStoppedEventArgs()
        {
            this.BreakpointHit = false;
        }

<<<<<<< HEAD
        public DebuggerStoppedEventArgs(bool breakpointHit, string script, int line, int column, bool openScript)
=======
        /// <summary>
        /// Constructor for DebuggerStoppedEventArgs
        /// </summary>
        /// <param name="script">Script which generated the stop event</param>
        /// <param name="line">Line number where the script stopped</param>
        /// <param name="column">Column number where the script stopped</param>
        /// <param name="breakpointHit">Whether or not a breakpoint hit cased the stop event, defaults to true</param>
        /// <param name="openScript">Whether or not the client should ask Visual Studio to attempt opening the script</param>
        public DebuggerStoppedEventArgs(string script, int line, int column, bool breakpointHit = true, bool openScript = false)
>>>>>>> 1dd91491
        {
            this.BreakpointHit = breakpointHit;
            this.ScriptFullPath = script;
            this.Line = line;
            this.Column = column;
            this.OpenScript = openScript;
        }
    }
}
<|MERGE_RESOLUTION|>--- conflicted
+++ resolved
@@ -1,54 +1,50 @@
-﻿using System;
-using System.Collections.Generic;
-using System.Linq;
-using System.Runtime.Serialization;
-using System.Text;
-using System.Threading.Tasks;
-
-namespace PowerShellTools.Common.ServiceManagement.DebuggingContract
-{
-    [DataContract]
-    public class DebuggerStoppedEventArgs
-    {
-        [DataMember]
-        public bool BreakpointHit { get; set; }
-
-        [DataMember]
-        public string ScriptFullPath { get; set; }
-
-        [DataMember]
-        public int Line { get; set; }
-
-        [DataMember]
-        public int Column { get; set; }
-
-        [DataMember]
-        public bool OpenScript { get; set; }
-
-        public DebuggerStoppedEventArgs()
-        {
-            this.BreakpointHit = false;
-        }
-
-<<<<<<< HEAD
-        public DebuggerStoppedEventArgs(bool breakpointHit, string script, int line, int column, bool openScript)
-=======
-        /// <summary>
-        /// Constructor for DebuggerStoppedEventArgs
-        /// </summary>
-        /// <param name="script">Script which generated the stop event</param>
-        /// <param name="line">Line number where the script stopped</param>
-        /// <param name="column">Column number where the script stopped</param>
-        /// <param name="breakpointHit">Whether or not a breakpoint hit cased the stop event, defaults to true</param>
-        /// <param name="openScript">Whether or not the client should ask Visual Studio to attempt opening the script</param>
-        public DebuggerStoppedEventArgs(string script, int line, int column, bool breakpointHit = true, bool openScript = false)
->>>>>>> 1dd91491
-        {
-            this.BreakpointHit = breakpointHit;
-            this.ScriptFullPath = script;
-            this.Line = line;
-            this.Column = column;
-            this.OpenScript = openScript;
-        }
-    }
-}
+﻿using System;
+using System.Collections.Generic;
+using System.Linq;
+using System.Runtime.Serialization;
+using System.Text;
+using System.Threading.Tasks;
+
+namespace PowerShellTools.Common.ServiceManagement.DebuggingContract
+{
+    [DataContract]
+    public class DebuggerStoppedEventArgs
+    {
+        [DataMember]
+        public bool BreakpointHit { get; set; }
+
+        [DataMember]
+        public string ScriptFullPath { get; set; }
+
+        [DataMember]
+        public int Line { get; set; }
+
+        [DataMember]
+        public int Column { get; set; }
+
+        [DataMember]
+        public bool OpenScript { get; set; }
+
+        public DebuggerStoppedEventArgs()
+        {
+            this.BreakpointHit = false;
+        }
+
+        /// <summary>
+        /// Constructor for DebuggerStoppedEventArgs
+        /// </summary>
+        /// <param name="script">Script which generated the stop event</param>
+        /// <param name="line">Line number where the script stopped</param>
+        /// <param name="column">Column number where the script stopped</param>
+        /// <param name="breakpointHit">Whether or not a breakpoint hit cased the stop event, defaults to true</param>
+        /// <param name="openScript">Whether or not the client should ask Visual Studio to attempt opening the script</param>
+        public DebuggerStoppedEventArgs(string script, int line, int column, bool breakpointHit = true, bool openScript = false)
+        {
+            this.BreakpointHit = breakpointHit;
+            this.ScriptFullPath = script;
+            this.Line = line;
+            this.Column = column;
+            this.OpenScript = openScript;
+        }
+    }
+}