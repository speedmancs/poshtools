﻿using System;
using System.Collections.Generic;
using System.Linq;
using System.Text;
using System.Threading.Tasks;

namespace PowerShellTools.Common
{
    internal static class Constants
    {
        public const string ProcessManagerHostUri = "net.pipe://localhost/";

        public const string IntelliSenseHostRelativeUri = "NamedPipePowershellIntelliSense";

        public const string DebuggingHostRelativeUri = "NamedPipePowershellDebugging";

        public const string ReadyEventPrefix = "VsPowershellToolProcess:";

        // 20 minutes
        public const int HostProcessStartupTimeout = 20 * 60 * 1000; // wait for 20 minutes max for remote powershell host process to initialize

        public const string PowerShellHostExeName = "PowerShellToolsProcessHost.exe";

        public const string PowerShellHostExeNameForx86 = "PowerShellToolsProcessHost.x86.exe";

        public const string PowerShellHostConsoleExeName = "PowerShellToolsProcessHostConsole.exe";

        // 10M in bytes
        public const int BindingMaxReceivedMessageSize = 10000000;

        // Arguments for vspowershellhost.exe
        public const string VsProcessIdArg = "/vsPid:";
        public const string UniqueEndpointArg = "/endpoint:";
        public const string ReadyEventUniqueNameArg = "/readyEventUniqueName:";

        // Arguments for vspowershellhostconsole.exe
        public const string ConsoleProcessIdArg = "/hpPid:";

        public const string SecureStringFullTypeName = "system.security.securestring";
        public const string PSCredentialFullTypeName = "system.management.automation.pscredential";

        /// <summary>
        /// This is the GUID in string form of the Visual Studio UI Context when in PowerShell debug mode.
        /// </summary>
        public const string PowerShellDebuggingUiContextString = "A185A958-AD74-44E5-B343-1B6682DAB132";

        /// <summary>
        /// This is the GUID of the Visual Studio UI Context when in PowerShell debug mode.
        /// </summary>
        public static readonly Guid PowerShellDebuggingUiContextGuid = new Guid(PowerShellDebuggingUiContextString);
        
        /// <summary>
        /// PowerShell install version registry key
        /// </summary>
        public const string NewInstalledPowerShellRegKey = @"Software\Microsoft\PowerShell\3\PowerShellEngine";
        public const string LegacyInstalledPowershellRegKey = @"Software\Microsoft\PowerShell\1\PowerShellEngine";

        /// <summary>
        /// PowerShell install version registry key name
        /// </summary>
        public const string PowerShellVersionRegKeyName = "PowerShellVersion";

        /// <summary>
        /// Latest PowerShell install link
        /// </summary>
        public const string PowerShellInstallFWLink = "http://go.microsoft.com/fwlink/?LinkID=524571";

        /// <summary>
        /// This is the GUID in string form of the Visual Studio UI Context when in PowerShell REPL window is opened.
        /// </summary>
        public const string PowerShellReplCreationUiContextString = "310d9a74-0a72-4b83-8c5b-4e75f035214c";

        /// <summary>
        /// This is the GUID of the Visual Studio UI Context when in PowerShell REPL window is opened.
        /// </summary>
        public static readonly Guid PowerShellReplCreationUiContextGuid = new Guid(PowerShellReplCreationUiContextString);

        /// <summary>
        /// This is the GUID in string form of the Visual Studio UI Context when in PowerShell project is opened/created.
        /// </summary>
        public const string PowerShellProjectUiContextString = "8b1141ab-519d-4c1e-a86c-510e5a56bf64";

        /// <summary>
        /// This is the GUID of the Visual Studio UI Context when in PowerShell project is opened/created.
        /// </summary>
        public static readonly Guid PowerShellProjectUiContextGuid = new Guid(PowerShellProjectUiContextString);

        /// <summary>
        /// Minimal width of REPL output buffer as 80 to keep consistent experience with another PowerShell custom host in VS: Nuget Manager Console
        /// </summary>
        public const int MinimalReplBufferWidth = 80;
<<<<<<< HEAD

        /// <summary>
        /// PowerShell host process window title format
        /// </summary>
        public const string HostProcessWindowTitleFormat = "{0} : {1}";

        /// <summary>
        /// Dialog box title for invalid attempt at attaching on PowerShell v4 or below
        /// </summary>
        public const string ProcessAttachVersionErrorTitle = "Invalid PowerShell Version";

        /// <summary>
        /// Dialog box body for invalid attempt at attaching on PowerShell v4 or below
        /// </summary>
        public const string ProcessAttachVersionErrorBody = "Unable to attach to specified process with PowerShell Tools.\nPowerShell version 5.0 or above is required before PowerShell Tools may attach to a local or remote process.";

        /// <summary>
        /// Dialog box title for when wait on Enter-PSHostProcess cmdlet times out
        /// </summary>
        public const string ProcessAttachFailErrorTitle = "Error Attaching to Process";

        /// <summary>
        /// Dialog box body for when wait on Enter-PSHostProcess cmdlet times out
        /// </summary>
        public const string ProcessAttachFailErrorBody = "Unable to attach to specified process.";
=======
>>>>>>> 1dd91491
    }
}
<|MERGE_RESOLUTION|>--- conflicted
+++ resolved
@@ -1,121 +1,93 @@
-﻿using System;
-using System.Collections.Generic;
-using System.Linq;
-using System.Text;
-using System.Threading.Tasks;
-
-namespace PowerShellTools.Common
-{
-    internal static class Constants
-    {
-        public const string ProcessManagerHostUri = "net.pipe://localhost/";
-
-        public const string IntelliSenseHostRelativeUri = "NamedPipePowershellIntelliSense";
-
-        public const string DebuggingHostRelativeUri = "NamedPipePowershellDebugging";
-
-        public const string ReadyEventPrefix = "VsPowershellToolProcess:";
-
-        // 20 minutes
-        public const int HostProcessStartupTimeout = 20 * 60 * 1000; // wait for 20 minutes max for remote powershell host process to initialize
-
-        public const string PowerShellHostExeName = "PowerShellToolsProcessHost.exe";
-
-        public const string PowerShellHostExeNameForx86 = "PowerShellToolsProcessHost.x86.exe";
-
-        public const string PowerShellHostConsoleExeName = "PowerShellToolsProcessHostConsole.exe";
-
-        // 10M in bytes
-        public const int BindingMaxReceivedMessageSize = 10000000;
-
-        // Arguments for vspowershellhost.exe
-        public const string VsProcessIdArg = "/vsPid:";
-        public const string UniqueEndpointArg = "/endpoint:";
-        public const string ReadyEventUniqueNameArg = "/readyEventUniqueName:";
-
-        // Arguments for vspowershellhostconsole.exe
-        public const string ConsoleProcessIdArg = "/hpPid:";
-
-        public const string SecureStringFullTypeName = "system.security.securestring";
-        public const string PSCredentialFullTypeName = "system.management.automation.pscredential";
-
-        /// <summary>
-        /// This is the GUID in string form of the Visual Studio UI Context when in PowerShell debug mode.
-        /// </summary>
-        public const string PowerShellDebuggingUiContextString = "A185A958-AD74-44E5-B343-1B6682DAB132";
-
-        /// <summary>
-        /// This is the GUID of the Visual Studio UI Context when in PowerShell debug mode.
-        /// </summary>
-        public static readonly Guid PowerShellDebuggingUiContextGuid = new Guid(PowerShellDebuggingUiContextString);
-        
-        /// <summary>
-        /// PowerShell install version registry key
-        /// </summary>
-        public const string NewInstalledPowerShellRegKey = @"Software\Microsoft\PowerShell\3\PowerShellEngine";
-        public const string LegacyInstalledPowershellRegKey = @"Software\Microsoft\PowerShell\1\PowerShellEngine";
-
-        /// <summary>
-        /// PowerShell install version registry key name
-        /// </summary>
-        public const string PowerShellVersionRegKeyName = "PowerShellVersion";
-
-        /// <summary>
-        /// Latest PowerShell install link
-        /// </summary>
-        public const string PowerShellInstallFWLink = "http://go.microsoft.com/fwlink/?LinkID=524571";
-
-        /// <summary>
-        /// This is the GUID in string form of the Visual Studio UI Context when in PowerShell REPL window is opened.
-        /// </summary>
-        public const string PowerShellReplCreationUiContextString = "310d9a74-0a72-4b83-8c5b-4e75f035214c";
-
-        /// <summary>
-        /// This is the GUID of the Visual Studio UI Context when in PowerShell REPL window is opened.
-        /// </summary>
-        public static readonly Guid PowerShellReplCreationUiContextGuid = new Guid(PowerShellReplCreationUiContextString);
-
-        /// <summary>
-        /// This is the GUID in string form of the Visual Studio UI Context when in PowerShell project is opened/created.
-        /// </summary>
-        public const string PowerShellProjectUiContextString = "8b1141ab-519d-4c1e-a86c-510e5a56bf64";
-
-        /// <summary>
-        /// This is the GUID of the Visual Studio UI Context when in PowerShell project is opened/created.
-        /// </summary>
-        public static readonly Guid PowerShellProjectUiContextGuid = new Guid(PowerShellProjectUiContextString);
-
-        /// <summary>
-        /// Minimal width of REPL output buffer as 80 to keep consistent experience with another PowerShell custom host in VS: Nuget Manager Console
-        /// </summary>
-        public const int MinimalReplBufferWidth = 80;
-<<<<<<< HEAD
-
-        /// <summary>
-        /// PowerShell host process window title format
-        /// </summary>
-        public const string HostProcessWindowTitleFormat = "{0} : {1}";
-
-        /// <summary>
-        /// Dialog box title for invalid attempt at attaching on PowerShell v4 or below
-        /// </summary>
-        public const string ProcessAttachVersionErrorTitle = "Invalid PowerShell Version";
-
-        /// <summary>
-        /// Dialog box body for invalid attempt at attaching on PowerShell v4 or below
-        /// </summary>
-        public const string ProcessAttachVersionErrorBody = "Unable to attach to specified process with PowerShell Tools.\nPowerShell version 5.0 or above is required before PowerShell Tools may attach to a local or remote process.";
-
-        /// <summary>
-        /// Dialog box title for when wait on Enter-PSHostProcess cmdlet times out
-        /// </summary>
-        public const string ProcessAttachFailErrorTitle = "Error Attaching to Process";
-
-        /// <summary>
-        /// Dialog box body for when wait on Enter-PSHostProcess cmdlet times out
-        /// </summary>
-        public const string ProcessAttachFailErrorBody = "Unable to attach to specified process.";
-=======
->>>>>>> 1dd91491
-    }
-}
+﻿using System;
+using System.Collections.Generic;
+using System.Linq;
+using System.Text;
+using System.Threading.Tasks;
+
+namespace PowerShellTools.Common
+{
+    internal static class Constants
+    {
+        public const string ProcessManagerHostUri = "net.pipe://localhost/";
+
+        public const string IntelliSenseHostRelativeUri = "NamedPipePowershellIntelliSense";
+
+        public const string DebuggingHostRelativeUri = "NamedPipePowershellDebugging";
+
+        public const string ReadyEventPrefix = "VsPowershellToolProcess:";
+
+        // 20 minutes
+        public const int HostProcessStartupTimeout = 20 * 60 * 1000; // wait for 20 minutes max for remote powershell host process to initialize
+
+        public const string PowerShellHostExeName = "PowerShellToolsProcessHost.exe";
+
+        public const string PowerShellHostExeNameForx86 = "PowerShellToolsProcessHost.x86.exe";
+
+        public const string PowerShellHostConsoleExeName = "PowerShellToolsProcessHostConsole.exe";
+
+        // 10M in bytes
+        public const int BindingMaxReceivedMessageSize = 10000000;
+
+        // Arguments for vspowershellhost.exe
+        public const string VsProcessIdArg = "/vsPid:";
+        public const string UniqueEndpointArg = "/endpoint:";
+        public const string ReadyEventUniqueNameArg = "/readyEventUniqueName:";
+
+        // Arguments for vspowershellhostconsole.exe
+        public const string ConsoleProcessIdArg = "/hpPid:";
+
+        public const string SecureStringFullTypeName = "system.security.securestring";
+        public const string PSCredentialFullTypeName = "system.management.automation.pscredential";
+
+        /// <summary>
+        /// This is the GUID in string form of the Visual Studio UI Context when in PowerShell debug mode.
+        /// </summary>
+        public const string PowerShellDebuggingUiContextString = "A185A958-AD74-44E5-B343-1B6682DAB132";
+
+        /// <summary>
+        /// This is the GUID of the Visual Studio UI Context when in PowerShell debug mode.
+        /// </summary>
+        public static readonly Guid PowerShellDebuggingUiContextGuid = new Guid(PowerShellDebuggingUiContextString);
+        
+        /// <summary>
+        /// PowerShell install version registry key
+        /// </summary>
+        public const string NewInstalledPowerShellRegKey = @"Software\Microsoft\PowerShell\3\PowerShellEngine";
+        public const string LegacyInstalledPowershellRegKey = @"Software\Microsoft\PowerShell\1\PowerShellEngine";
+
+        /// <summary>
+        /// PowerShell install version registry key name
+        /// </summary>
+        public const string PowerShellVersionRegKeyName = "PowerShellVersion";
+
+        /// <summary>
+        /// Latest PowerShell install link
+        /// </summary>
+        public const string PowerShellInstallFWLink = "http://go.microsoft.com/fwlink/?LinkID=524571";
+
+        /// <summary>
+        /// This is the GUID in string form of the Visual Studio UI Context when in PowerShell REPL window is opened.
+        /// </summary>
+        public const string PowerShellReplCreationUiContextString = "310d9a74-0a72-4b83-8c5b-4e75f035214c";
+
+        /// <summary>
+        /// This is the GUID of the Visual Studio UI Context when in PowerShell REPL window is opened.
+        /// </summary>
+        public static readonly Guid PowerShellReplCreationUiContextGuid = new Guid(PowerShellReplCreationUiContextString);
+
+        /// <summary>
+        /// This is the GUID in string form of the Visual Studio UI Context when in PowerShell project is opened/created.
+        /// </summary>
+        public const string PowerShellProjectUiContextString = "8b1141ab-519d-4c1e-a86c-510e5a56bf64";
+
+        /// <summary>
+        /// This is the GUID of the Visual Studio UI Context when in PowerShell project is opened/created.
+        /// </summary>
+        public static readonly Guid PowerShellProjectUiContextGuid = new Guid(PowerShellProjectUiContextString);
+
+        /// <summary>
+        /// Minimal width of REPL output buffer as 80 to keep consistent experience with another PowerShell custom host in VS: Nuget Manager Console
+        /// </summary>
+        public const int MinimalReplBufferWidth = 80;
+    }
+}