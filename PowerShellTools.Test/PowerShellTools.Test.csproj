--- conflicted
+++ resolved
@@ -1,122 +1,119 @@
-﻿<?xml version="1.0" encoding="utf-8"?>
-<Project ToolsVersion="4.0" DefaultTargets="Build" xmlns="http://schemas.microsoft.com/developer/msbuild/2003">
-  <PropertyGroup>
-    <Configuration Condition=" '$(Configuration)' == '' ">Debug</Configuration>
-    <Platform Condition=" '$(Platform)' == '' ">x86</Platform>
-    <ProjectGuid>{56CBAB0A-1CB3-416B-9F00-D2CE1372191D}</ProjectGuid>
-    <OutputType>Library</OutputType>
-    <AppDesignerFolder>Properties</AppDesignerFolder>
-    <RootNamespace>PowerShellTools.Test</RootNamespace>
-    <AssemblyName>PowerShellTools.Test</AssemblyName>
-    <TargetFrameworkVersion>v4.5</TargetFrameworkVersion>
-    <FileAlignment>512</FileAlignment>
-    <ProjectTypeGuids>{3AC096D0-A1C2-E12C-1390-A8335801FDAB};{FAE04EC0-301F-11D3-BF4B-00C04F79EFBC}</ProjectTypeGuids>
-    <VisualStudioVersion Condition="'$(VisualStudioVersion)' == ''">10.0</VisualStudioVersion>
-    <VSToolsPath Condition="'$(VSToolsPath)' == ''">$(MSBuildExtensionsPath32)\Microsoft\VisualStudio\v$(VisualStudioVersion)</VSToolsPath>
-    <ReferencePath>$(ProgramFiles)\Common Files\microsoft shared\VSTT\$(VisualStudioVersion)\UITestExtensionPackages</ReferencePath>
-    <IsCodedUITest>False</IsCodedUITest>
-    <TestProjectType>UnitTest</TestProjectType>
-  </PropertyGroup>
-  <PropertyGroup Condition="'$(Configuration)|$(Platform)' == 'Debug|x86'">
-    <PlatformTarget>x86</PlatformTarget>
-    <DebugSymbols>true</DebugSymbols>
-    <DebugType>full</DebugType>
-    <Optimize>false</Optimize>
-    <OutputPath>bin\Debug\</OutputPath>
-    <DefineConstants>DEBUG;TRACE</DefineConstants>
-    <ErrorReport>prompt</ErrorReport>
-    <WarningLevel>4</WarningLevel>
-  </PropertyGroup>
-  <PropertyGroup Condition="'$(Configuration)|$(Platform)' == 'Release|x86'">
-    <PlatformTarget>x86</PlatformTarget>
-    <DebugType>pdbonly</DebugType>
-    <Optimize>true</Optimize>
-    <OutputPath>bin\Release\</OutputPath>
-    <DefineConstants>TRACE;DEV11</DefineConstants>
-    <ErrorReport>prompt</ErrorReport>
-    <WarningLevel>4</WarningLevel>
-    <CodeAnalysisRuleSet>MinimumRecommendedRules.ruleset</CodeAnalysisRuleSet>
-  </PropertyGroup>
-  <ItemGroup>
-    <Reference Include="Microsoft.VisualStudio.CoreUtility, Version=12.0.0.0, Culture=neutral, PublicKeyToken=b03f5f7f11d50a3a, processorArchitecture=MSIL" />
-    <Reference Include="Microsoft.VisualStudio.Debugger.InteropA, Version=9.0.0.0, Culture=neutral, PublicKeyToken=b03f5f7f11d50a3a" />
-    <Reference Include="Microsoft.VisualStudio.Language.Intellisense, Version=12.0.0.0, Culture=neutral, PublicKeyToken=b03f5f7f11d50a3a, processorArchitecture=MSIL" />
-    <Reference Include="Microsoft.VisualStudio.Text.Data, Version=12.0.0.0, Culture=neutral, PublicKeyToken=b03f5f7f11d50a3a, processorArchitecture=MSIL" />
-    <Reference Include="Microsoft.VisualStudio.Text.Logic, Version=12.0.0.0, Culture=neutral, PublicKeyToken=b03f5f7f11d50a3a, processorArchitecture=MSIL" />
-    <Reference Include="Microsoft.VisualStudio.Text.UI, Version=12.0.0.0, Culture=neutral, PublicKeyToken=b03f5f7f11d50a3a, processorArchitecture=MSIL" />
-    <Reference Include="Moq">
-      <HintPath>..\packages\Moq.4.0.10827\lib\NET40\Moq.dll</HintPath>
-    </Reference>
-    <Reference Include="System" />
-    <Reference Include="System.Management.Automation, Version=3.0.0.0, Culture=neutral, PublicKeyToken=31bf3856ad364e35, processorArchitecture=MSIL">
-      <SpecificVersion>False</SpecificVersion>
-      <HintPath>..\..\..\..\..\..\Windows\Microsoft.NET\assembly\GAC_MSIL\System.Management.Automation\v4.0_3.0.0.0__31bf3856ad364e35\System.Management.Automation.dll</HintPath>
-    </Reference>
-  </ItemGroup>
-  <Choose>
-    <When Condition="('$(VisualStudioVersion)' == '10.0' or '$(VisualStudioVersion)' == '') and '$(TargetFrameworkVersion)' == 'v3.5'">
-      <ItemGroup>
-        <Reference Include="Microsoft.VisualStudio.QualityTools.UnitTestFramework, Version=10.1.0.0, Culture=neutral, PublicKeyToken=b03f5f7f11d50a3a, processorArchitecture=MSIL" />
-      </ItemGroup>
-    </When>
-    <Otherwise>
-      <ItemGroup>
-        <Reference Include="Microsoft.VisualStudio.QualityTools.UnitTestFramework" />
-      </ItemGroup>
-    </Otherwise>
-  </Choose>
-  <ItemGroup>
-<<<<<<< HEAD
-    <Compile Include="PowerShellCompletionSourceTest.cs" />
-    <Compile Include="ScriptDebuggerTest.cs" />
-=======
->>>>>>> 6edd7214
-    <Compile Include="Properties\AssemblyInfo.cs" />
-    <Compile Include="VsxHostTest.cs" />
-  </ItemGroup>
-  <ItemGroup>
-    <ProjectReference Include="..\PowerShellTools\PowerShellTools.csproj">
-      <Project>{456d66a8-e05e-496d-bdce-af24bbc12e0d}</Project>
-      <Name>PowerShellTools</Name>
-    </ProjectReference>
-  </ItemGroup>
-  <ItemGroup>
-    <None Include="packages.config" />
-    <None Include="Pretty.ps1">
-      <CopyToOutputDirectory>Always</CopyToOutputDirectory>
-    </None>
-    <None Include="TestFile.ps1">
-      <CopyToOutputDirectory>PreserveNewest</CopyToOutputDirectory>
-    </None>
-    <None Include="Ugly.ps1">
-      <CopyToOutputDirectory>Always</CopyToOutputDirectory>
-    </None>
-  </ItemGroup>
-  <Choose>
-    <When Condition="'$(VisualStudioVersion)' == '10.0' And '$(IsCodedUITest)' == 'True'">
-      <ItemGroup>
-        <Reference Include="Microsoft.VisualStudio.QualityTools.CodedUITestFramework, Version=10.0.0.0, Culture=neutral, PublicKeyToken=b03f5f7f11d50a3a, processorArchitecture=MSIL">
-          <Private>False</Private>
-        </Reference>
-        <Reference Include="Microsoft.VisualStudio.TestTools.UITest.Common, Version=10.0.0.0, Culture=neutral, PublicKeyToken=b03f5f7f11d50a3a, processorArchitecture=MSIL">
-          <Private>False</Private>
-        </Reference>
-        <Reference Include="Microsoft.VisualStudio.TestTools.UITest.Extension, Version=10.0.0.0, Culture=neutral, PublicKeyToken=b03f5f7f11d50a3a, processorArchitecture=MSIL">
-          <Private>False</Private>
-        </Reference>
-        <Reference Include="Microsoft.VisualStudio.TestTools.UITesting, Version=10.0.0.0, Culture=neutral, PublicKeyToken=b03f5f7f11d50a3a, processorArchitecture=MSIL">
-          <Private>False</Private>
-        </Reference>
-      </ItemGroup>
-    </When>
-  </Choose>
-  <Import Project="$(VSToolsPath)\TeamTest\Microsoft.TestTools.targets" Condition="Exists('$(VSToolsPath)\TeamTest\Microsoft.TestTools.targets')" />
-  <Import Project="$(MSBuildToolsPath)\Microsoft.CSharp.targets" />
-  <!-- To modify your build process, add your task inside one of the targets below and uncomment it. 
-       Other similar extension points exist, see Microsoft.Common.targets.
-  <Target Name="BeforeBuild">
-  </Target>
-  <Target Name="AfterBuild">
-  </Target>
-  -->
+﻿<?xml version="1.0" encoding="utf-8"?>
+<Project ToolsVersion="4.0" DefaultTargets="Build" xmlns="http://schemas.microsoft.com/developer/msbuild/2003">
+  <PropertyGroup>
+    <Configuration Condition=" '$(Configuration)' == '' ">Debug</Configuration>
+    <Platform Condition=" '$(Platform)' == '' ">x86</Platform>
+    <ProjectGuid>{56CBAB0A-1CB3-416B-9F00-D2CE1372191D}</ProjectGuid>
+    <OutputType>Library</OutputType>
+    <AppDesignerFolder>Properties</AppDesignerFolder>
+    <RootNamespace>PowerShellTools.Test</RootNamespace>
+    <AssemblyName>PowerShellTools.Test</AssemblyName>
+    <TargetFrameworkVersion>v4.5</TargetFrameworkVersion>
+    <FileAlignment>512</FileAlignment>
+    <ProjectTypeGuids>{3AC096D0-A1C2-E12C-1390-A8335801FDAB};{FAE04EC0-301F-11D3-BF4B-00C04F79EFBC}</ProjectTypeGuids>
+    <VisualStudioVersion Condition="'$(VisualStudioVersion)' == ''">10.0</VisualStudioVersion>
+    <VSToolsPath Condition="'$(VSToolsPath)' == ''">$(MSBuildExtensionsPath32)\Microsoft\VisualStudio\v$(VisualStudioVersion)</VSToolsPath>
+    <ReferencePath>$(ProgramFiles)\Common Files\microsoft shared\VSTT\$(VisualStudioVersion)\UITestExtensionPackages</ReferencePath>
+    <IsCodedUITest>False</IsCodedUITest>
+    <TestProjectType>UnitTest</TestProjectType>
+  </PropertyGroup>
+  <PropertyGroup Condition="'$(Configuration)|$(Platform)' == 'Debug|x86'">
+    <PlatformTarget>x86</PlatformTarget>
+    <DebugSymbols>true</DebugSymbols>
+    <DebugType>full</DebugType>
+    <Optimize>false</Optimize>
+    <OutputPath>bin\Debug\</OutputPath>
+    <DefineConstants>DEBUG;TRACE</DefineConstants>
+    <ErrorReport>prompt</ErrorReport>
+    <WarningLevel>4</WarningLevel>
+  </PropertyGroup>
+  <PropertyGroup Condition="'$(Configuration)|$(Platform)' == 'Release|x86'">
+    <PlatformTarget>x86</PlatformTarget>
+    <DebugType>pdbonly</DebugType>
+    <Optimize>true</Optimize>
+    <OutputPath>bin\Release\</OutputPath>
+    <DefineConstants>TRACE;DEV11</DefineConstants>
+    <ErrorReport>prompt</ErrorReport>
+    <WarningLevel>4</WarningLevel>
+    <CodeAnalysisRuleSet>MinimumRecommendedRules.ruleset</CodeAnalysisRuleSet>
+  </PropertyGroup>
+  <ItemGroup>
+    <Reference Include="Microsoft.VisualStudio.CoreUtility, Version=12.0.0.0, Culture=neutral, PublicKeyToken=b03f5f7f11d50a3a, processorArchitecture=MSIL" />
+    <Reference Include="Microsoft.VisualStudio.Debugger.InteropA, Version=9.0.0.0, Culture=neutral, PublicKeyToken=b03f5f7f11d50a3a" />
+    <Reference Include="Microsoft.VisualStudio.Language.Intellisense, Version=12.0.0.0, Culture=neutral, PublicKeyToken=b03f5f7f11d50a3a, processorArchitecture=MSIL" />
+    <Reference Include="Microsoft.VisualStudio.Text.Data, Version=12.0.0.0, Culture=neutral, PublicKeyToken=b03f5f7f11d50a3a, processorArchitecture=MSIL" />
+    <Reference Include="Microsoft.VisualStudio.Text.Logic, Version=12.0.0.0, Culture=neutral, PublicKeyToken=b03f5f7f11d50a3a, processorArchitecture=MSIL" />
+    <Reference Include="Microsoft.VisualStudio.Text.UI, Version=12.0.0.0, Culture=neutral, PublicKeyToken=b03f5f7f11d50a3a, processorArchitecture=MSIL" />
+    <Reference Include="Moq">
+      <HintPath>..\packages\Moq.4.0.10827\lib\NET40\Moq.dll</HintPath>
+    </Reference>
+    <Reference Include="System" />
+    <Reference Include="System.Management.Automation, Version=3.0.0.0, Culture=neutral, PublicKeyToken=31bf3856ad364e35, processorArchitecture=MSIL">
+      <SpecificVersion>False</SpecificVersion>
+      <HintPath>..\..\..\..\..\..\Windows\Microsoft.NET\assembly\GAC_MSIL\System.Management.Automation\v4.0_3.0.0.0__31bf3856ad364e35\System.Management.Automation.dll</HintPath>
+    </Reference>
+  </ItemGroup>
+  <Choose>
+    <When Condition="('$(VisualStudioVersion)' == '10.0' or '$(VisualStudioVersion)' == '') and '$(TargetFrameworkVersion)' == 'v3.5'">
+      <ItemGroup>
+        <Reference Include="Microsoft.VisualStudio.QualityTools.UnitTestFramework, Version=10.1.0.0, Culture=neutral, PublicKeyToken=b03f5f7f11d50a3a, processorArchitecture=MSIL" />
+      </ItemGroup>
+    </When>
+    <Otherwise>
+      <ItemGroup>
+        <Reference Include="Microsoft.VisualStudio.QualityTools.UnitTestFramework" />
+      </ItemGroup>
+    </Otherwise>
+  </Choose>
+  <ItemGroup>
+<Compile Include="PowerShellCompletionSourceTest.cs" />
+    <Compile Include="ScriptDebuggerTest.cs" />
+<Compile Include="Properties\AssemblyInfo.cs" />
+    <Compile Include="VsxHostTest.cs" />
+  </ItemGroup>
+  <ItemGroup>
+    <ProjectReference Include="..\PowerShellTools\PowerShellTools.csproj">
+      <Project>{456d66a8-e05e-496d-bdce-af24bbc12e0d}</Project>
+      <Name>PowerShellTools</Name>
+    </ProjectReference>
+  </ItemGroup>
+  <ItemGroup>
+    <None Include="packages.config" />
+    <None Include="Pretty.ps1">
+      <CopyToOutputDirectory>Always</CopyToOutputDirectory>
+    </None>
+    <None Include="TestFile.ps1">
+      <CopyToOutputDirectory>PreserveNewest</CopyToOutputDirectory>
+    </None>
+    <None Include="Ugly.ps1">
+      <CopyToOutputDirectory>Always</CopyToOutputDirectory>
+    </None>
+  </ItemGroup>
+  <Choose>
+    <When Condition="'$(VisualStudioVersion)' == '10.0' And '$(IsCodedUITest)' == 'True'">
+      <ItemGroup>
+        <Reference Include="Microsoft.VisualStudio.QualityTools.CodedUITestFramework, Version=10.0.0.0, Culture=neutral, PublicKeyToken=b03f5f7f11d50a3a, processorArchitecture=MSIL">
+          <Private>False</Private>
+        </Reference>
+        <Reference Include="Microsoft.VisualStudio.TestTools.UITest.Common, Version=10.0.0.0, Culture=neutral, PublicKeyToken=b03f5f7f11d50a3a, processorArchitecture=MSIL">
+          <Private>False</Private>
+        </Reference>
+        <Reference Include="Microsoft.VisualStudio.TestTools.UITest.Extension, Version=10.0.0.0, Culture=neutral, PublicKeyToken=b03f5f7f11d50a3a, processorArchitecture=MSIL">
+          <Private>False</Private>
+        </Reference>
+        <Reference Include="Microsoft.VisualStudio.TestTools.UITesting, Version=10.0.0.0, Culture=neutral, PublicKeyToken=b03f5f7f11d50a3a, processorArchitecture=MSIL">
+          <Private>False</Private>
+        </Reference>
+      </ItemGroup>
+    </When>
+  </Choose>
+  <Import Project="$(VSToolsPath)\TeamTest\Microsoft.TestTools.targets" Condition="Exists('$(VSToolsPath)\TeamTest\Microsoft.TestTools.targets')" />
+  <Import Project="$(MSBuildToolsPath)\Microsoft.CSharp.targets" />
+  <!-- To modify your build process, add your task inside one of the targets below and uncomment it. 
+       Other similar extension points exist, see Microsoft.Common.targets.
+  <Target Name="BeforeBuild">
+  </Target>
+  <Target Name="AfterBuild">
+  </Target>
+  -->
 </Project>