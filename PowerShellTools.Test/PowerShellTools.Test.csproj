--- conflicted
+++ resolved
@@ -1,243 +1,232 @@
-﻿<?xml version="1.0" encoding="utf-8"?>
-<Project ToolsVersion="4.0" DefaultTargets="Build" xmlns="http://schemas.microsoft.com/developer/msbuild/2003">
-  <PropertyGroup>
-    <Configuration Condition=" '$(Configuration)' == '' ">Debug</Configuration>
-    <Platform Condition=" '$(Platform)' == '' ">x86</Platform>
-    <ProjectGuid>{56CBAB0A-1CB3-416B-9F00-D2CE1372191D}</ProjectGuid>
-    <OutputType>Library</OutputType>
-    <AppDesignerFolder>Properties</AppDesignerFolder>
-    <RootNamespace>PowerShellTools.Test</RootNamespace>
-    <AssemblyName>PowerShellTools.Test</AssemblyName>
-    <TargetFrameworkVersion>v4.5</TargetFrameworkVersion>
-    <FileAlignment>512</FileAlignment>
-    <ProjectTypeGuids>{3AC096D0-A1C2-E12C-1390-A8335801FDAB};{FAE04EC0-301F-11D3-BF4B-00C04F79EFBC}</ProjectTypeGuids>
-    <VisualStudioVersion Condition="'$(VisualStudioVersion)' == ''">10.0</VisualStudioVersion>
-    <VSToolsPath Condition="'$(VSToolsPath)' == ''">$(MSBuildExtensionsPath32)\Microsoft\VisualStudio\v$(VisualStudioVersion)</VSToolsPath>
-    <ReferencePath>$(ProgramFiles)\Common Files\microsoft shared\VSTT\$(VisualStudioVersion)\UITestExtensionPackages</ReferencePath>
-    <IsCodedUITest>False</IsCodedUITest>
-    <TestProjectType>UnitTest</TestProjectType>
-  </PropertyGroup>
-  <PropertyGroup Condition="'$(Configuration)|$(Platform)' == 'Debug|x86'">
-    <PlatformTarget>x86</PlatformTarget>
-    <DebugSymbols>true</DebugSymbols>
-    <DebugType>full</DebugType>
-    <Optimize>false</Optimize>
-    <OutputPath>bin\Debug\</OutputPath>
-    <DefineConstants>DEBUG;TRACE</DefineConstants>
-    <ErrorReport>prompt</ErrorReport>
-    <WarningLevel>4</WarningLevel>
-  </PropertyGroup>
-  <PropertyGroup Condition="'$(Configuration)|$(Platform)' == 'Release|x86'">
-    <PlatformTarget>x86</PlatformTarget>
-    <DebugType>pdbonly</DebugType>
-    <Optimize>true</Optimize>
-    <OutputPath>bin\Release\</OutputPath>
-    <DefineConstants>TRACE;DEV11</DefineConstants>
-    <ErrorReport>prompt</ErrorReport>
-    <WarningLevel>4</WarningLevel>
-    <CodeAnalysisRuleSet>MinimumRecommendedRules.ruleset</CodeAnalysisRuleSet>
-  </PropertyGroup>
-  <PropertyGroup>
-    <SignAssembly>true</SignAssembly>
-  </PropertyGroup>
-  <PropertyGroup>
-    <AssemblyOriginatorKeyFile>..\Build\FinalPublicKey.snk</AssemblyOriginatorKeyFile>
-  </PropertyGroup>
-  <ItemGroup>
-    <Reference Include="envdte, Version=8.0.0.0, Culture=neutral, PublicKeyToken=b03f5f7f11d50a3a">
-      <EmbedInteropTypes>False</EmbedInteropTypes>
-    </Reference>
-    <Reference Include="envdte80, Version=8.0.0.0, Culture=neutral, PublicKeyToken=b03f5f7f11d50a3a">
-      <EmbedInteropTypes>False</EmbedInteropTypes>
-    </Reference>
-    <Reference Include="Microsoft.VisualStudio.CoreUtility" />
-    <Reference Include="Microsoft.VisualStudio.Debugger.InteropA" />
-    <Reference Include="Microsoft.VisualStudio.Language.Intellisense" />
-    <Reference Include="Microsoft.VisualStudio.OLE.Interop, Version=7.1.40304.0, Culture=neutral, PublicKeyToken=b03f5f7f11d50a3a" />
-    <Reference Include="Microsoft.VisualStudio.TestPlatform.ObjectModel">
-      <HintPath>$(MSBuildProgramFiles32)\Microsoft Visual Studio $(VisualStudioVersion)\Common7\IDE\CommonExtensions\Microsoft\TestWindow\Microsoft.VisualStudio.TestPlatform.ObjectModel.dll</HintPath>
-    </Reference>
-    <Reference Include="Microsoft.VisualStudio.Text.Data, Version=$(VSTarget).0.0, Culture=neutral, PublicKeyToken=b03f5f7f11d50a3a, processorArchitecture=MSIL" />
-    <Reference Include="Microsoft.VisualStudio.Text.Logic, Version=$(VSTarget).0.0, Culture=neutral, PublicKeyToken=b03f5f7f11d50a3a, processorArchitecture=MSIL" />
-    <Reference Include="Microsoft.VisualStudio.Text.UI, Version=$(VSTarget).0.0, Culture=neutral, PublicKeyToken=b03f5f7f11d50a3a, processorArchitecture=MSIL" />
-    <Reference Include="Microsoft.VisualStudio.Text.UI.Wpf, Version=$(VSTarget).0.0, Culture=neutral, PublicKeyToken=b03f5f7f11d50a3a, processorArchitecture=MSIL" />
-    <Reference Include="Microsoft.VisualStudio.Shell.Immutable.10.0" />
-    <Reference Include="Moq">
-      <HintPath>..\packages\Moq.4.0.10827\lib\NET40\Moq.dll</HintPath>
-    </Reference>
-    <Reference Include="System" />
-    <Reference Include="System.Management.Automation">
-      <SpecificVersion>False</SpecificVersion>
-      <HintPath>..\packages\Powershell\System.Management.Automation.dll</HintPath>
-    </Reference>
-  </ItemGroup>
-  <Choose>
-    <When Condition="('$(VisualStudioVersion)' == '10.0' or '$(VisualStudioVersion)' == '') and '$(TargetFrameworkVersion)' == 'v3.5'">
-      <ItemGroup>
-        <Reference Include="Microsoft.VisualStudio.QualityTools.UnitTestFramework, Version=10.1.0.0, Culture=neutral, PublicKeyToken=b03f5f7f11d50a3a, processorArchitecture=MSIL" />
-      </ItemGroup>
-    </When>
-    <Otherwise>
-      <ItemGroup>
-        <Reference Include="Microsoft.VisualStudio.QualityTools.UnitTestFramework" />
-      </ItemGroup>
-    </Otherwise>
-  </Choose>
-  <ItemGroup>
-    <Compile Include="ClassifierService.Test.cs" />
-    <Compile Include="ErrorTaggerService.Test..cs" />
-    <Compile Include="ExecutionEngineTest.cs" />
-    <Compile Include="IntelliSense\BraceCompletionControllerTest.cs" />
-    <Compile Include="RegionAndBraceMatchingService.Test.cs" />
-    <Compile Include="ScriptDebuggerTest.cs" />
-    <Compile Include="Properties\AssemblyInfo.cs" />
-    <Compile Include="TestAdapter\PesterTestExecutor.Test.cs" />
-    <Compile Include="TestAdapter\PowerShellTestContainerDiscoverer.Test.cs" />
-    <Compile Include="TestAdapter\PowerShellTestDiscoverer.Test.cs" />
-    <Compile Include="TestAdapter\PowerShellTestExecutor.Test.cs" />
-    <Compile Include="TestAdapter\PSateTestExecutor.Test.cs" />
-    <Compile Include="TestExecutionEngine.cs" />
-    <Compile Include="VsxHostTest.cs" />
-  </ItemGroup>
-  <ItemGroup>
-    <ProjectReference Include="..\PowershellTools.Common\PowerShellTools.Common.csproj">
-      <Project>{f62ab73f-fd18-4c6d-967c-5db4cd14b92b}</Project>
-      <Name>PowerShellTools.Common</Name>
-    </ProjectReference>
-    <ProjectReference Include="..\PowershellTools.HostService\PowerShellTools.HostService.csproj">
-      <Project>{c9d4aac3-51d3-4ed9-ab9b-564d4d2d30e8}</Project>
-      <Name>PowerShellTools.HostService</Name>
-    </ProjectReference>
-    <ProjectReference Include="..\PowerShellTools.PublicContract\PowerShellTools.Contracts.csproj">
-      <Project>{103c9af2-f8a5-4bf0-a341-a43147c320aa}</Project>
-      <Name>PowerShellTools.Contracts</Name>
-    </ProjectReference>
-    <ProjectReference Include="..\PowerShellTools.TestAdapter\PowerShellTools.TestAdapter.csproj">
-      <Project>{df4ab4f5-6b06-4aae-aee7-8cab296db5f9}</Project>
-      <Name>PowerShellTools.TestAdapter</Name>
-    </ProjectReference>
-    <ProjectReference Include="..\PowerShellTools\PowerShellTools.csproj">
-      <Project>{456d66a8-e05e-496d-bdce-af24bbc12e0d}</Project>
-      <Name>PowerShellTools</Name>
-    </ProjectReference>
-  </ItemGroup>
-  <ItemGroup>
-    <None Include="..\Build\FinalPublicKey.snk">
-      <Link>FinalPublicKey.snk</Link>
-    </None>
-    <None Include="Modules\Pester-3.3.5\Functions\Assertions\Be.ps1" />
-    <None Include="Modules\Pester-3.3.5\Functions\Assertions\BeGreaterThan.ps1" />
-    <None Include="Modules\Pester-3.3.5\Functions\Assertions\BeLessThan.ps1" />
-    <None Include="Modules\Pester-3.3.5\Functions\Assertions\BeNullOrEmpty.ps1" />
-    <None Include="Modules\Pester-3.3.5\Functions\Assertions\Contain.ps1" />
-    <None Include="Modules\Pester-3.3.5\Functions\Assertions\ContainExactly.ps1" />
-    <None Include="Modules\Pester-3.3.5\Functions\Assertions\Exist.ps1" />
-    <None Include="Modules\Pester-3.3.5\Functions\Assertions\Match.ps1" />
-    <None Include="Modules\Pester-3.3.5\Functions\Assertions\MatchExactly.ps1" />
-    <None Include="Modules\Pester-3.3.5\Functions\Assertions\PesterThrow.ps1" />
-    <None Include="Modules\Pester-3.3.5\Functions\Assertions\Should.ps1" />
-    <None Include="Modules\Pester-3.3.5\Functions\Assertions\Test-Assertion.ps1" />
-    <None Include="Modules\Pester-3.3.5\Functions\Context.ps1" />
-    <None Include="Modules\Pester-3.3.5\Functions\Coverage.ps1" />
-    <None Include="Modules\Pester-3.3.5\Functions\Describe.ps1" />
-    <None Include="Modules\Pester-3.3.5\Functions\In.ps1" />
-    <None Include="Modules\Pester-3.3.5\Functions\InModuleScope.ps1" />
-    <None Include="Modules\Pester-3.3.5\Functions\It.ps1" />
-    <None Include="Modules\Pester-3.3.5\Functions\Mock.ps1" />
-    <None Include="Modules\Pester-3.3.5\Functions\New-Fixture.ps1" />
-    <None Include="Modules\Pester-3.3.5\Functions\PesterState.ps1" />
-    <None Include="Modules\Pester-3.3.5\Functions\SetupTeardown.ps1" />
-    <None Include="Modules\Pester-3.3.5\Functions\TestDrive.ps1" />
-    <None Include="Modules\Pester-3.3.5\Functions\TestResults.ps1" />
-    <None Include="Modules\Pester-3.3.5\Pester.psd1" />
-    <None Include="Modules\Pester-3.3.5\Pester.psm1" />
-    <None Include="Modules\Pester-3.1.1\Functions\Assertions\Be.ps1" />
-    <None Include="Modules\Pester-3.1.1\Functions\Assertions\BeGreaterThan.ps1" />
-    <None Include="Modules\Pester-3.1.1\Functions\Assertions\BeLessThan.ps1" />
-    <None Include="Modules\Pester-3.1.1\Functions\Assertions\BeNullOrEmpty.ps1" />
-    <None Include="Modules\Pester-3.1.1\Functions\Assertions\Contain.ps1" />
-    <None Include="Modules\Pester-3.1.1\Functions\Assertions\ContainExactly.ps1" />
-    <None Include="Modules\Pester-3.1.1\Functions\Assertions\Exist.ps1" />
-    <None Include="Modules\Pester-3.1.1\Functions\Assertions\Match.ps1" />
-    <None Include="Modules\Pester-3.1.1\Functions\Assertions\MatchExactly.ps1" />
-    <None Include="Modules\Pester-3.1.1\Functions\Assertions\PesterThrow.ps1" />
-    <None Include="Modules\Pester-3.1.1\Functions\Assertions\Should.ps1" />
-    <None Include="Modules\Pester-3.1.1\Functions\Assertions\Test-Assertion.ps1" />
-    <None Include="Modules\Pester-3.1.1\Functions\Context.ps1" />
-    <None Include="Modules\Pester-3.1.1\Functions\Coverage.ps1" />
-    <None Include="Modules\Pester-3.1.1\Functions\Describe.ps1" />
-    <None Include="Modules\Pester-3.1.1\Functions\In.ps1" />
-    <None Include="Modules\Pester-3.1.1\Functions\InModuleScope.ps1" />
-    <None Include="Modules\Pester-3.1.1\Functions\It.ps1" />
-    <None Include="Modules\Pester-3.1.1\Functions\Mock.ps1" />
-    <None Include="Modules\Pester-3.1.1\Functions\New-Fixture.ps1" />
-    <None Include="Modules\Pester-3.1.1\Functions\PesterState.ps1" />
-    <None Include="Modules\Pester-3.1.1\Functions\SetupTeardown.ps1" />
-    <None Include="Modules\Pester-3.1.1\Functions\TestDrive.ps1" />
-    <None Include="Modules\Pester-3.1.1\Functions\TestResults.ps1" />
-    <None Include="Modules\Pester-3.1.1\Pester.psd1" />
-    <None Include="Modules\Pester-3.1.1\Pester.psm1" />
-    <None Include="Modules\PSate\.gitignore" />
-    <None Include="Modules\PSate\Build.ps1" />
-    <None Include="Modules\PSate\Build.psake.ps1" />
-    <None Include="Modules\PSate\init.ps1" />
-    <None Include="Modules\PSate\LICENSE" />
-    <None Include="Modules\PSate\PSate.nuspec" />
-    <None Include="Modules\PSate\PSate.psm1" />
-    <None Include="Modules\PSate\README.md" />
-    <None Include="packages.config" />
-    <None Include="Pretty.ps1">
-      <CopyToOutputDirectory>Always</CopyToOutputDirectory>
-    </None>
-    <None Include="TestFile.ps1">
-      <CopyToOutputDirectory>PreserveNewest</CopyToOutputDirectory>
-    </None>
-    <None Include="TestFile1.ps1">
-      <CopyToOutputDirectory>PreserveNewest</CopyToOutputDirectory>
-    </None>
-    <None Include="Ugly.ps1">
-      <CopyToOutputDirectory>Always</CopyToOutputDirectory>
-    </None>
-  </ItemGroup>
-<<<<<<< HEAD
-  <ItemGroup>
-    <Content Include="Modules\Pester\en-US\about_BeforeEach_AfterEach.help.txt" />
-    <Content Include="Modules\Pester\en-US\about_Mocking.help.txt" />
-    <Content Include="Modules\Pester\en-US\about_Pester.help.txt" />
-    <Content Include="Modules\Pester\en-US\about_should.help.txt" />
-    <Content Include="Modules\Pester\en-US\about_TestDrive.help.txt" />
-  </ItemGroup>
-=======
->>>>>>> 3ced16f7
-  <ItemGroup />
-  <Choose>
-    <When Condition="'$(VisualStudioVersion)' == '10.0' And '$(IsCodedUITest)' == 'True'">
-      <ItemGroup>
-        <Reference Include="Microsoft.VisualStudio.QualityTools.CodedUITestFramework, Version=10.0.0.0, Culture=neutral, PublicKeyToken=b03f5f7f11d50a3a, processorArchitecture=MSIL">
-          <Private>False</Private>
-        </Reference>
-        <Reference Include="Microsoft.VisualStudio.TestTools.UITest.Common, Version=10.0.0.0, Culture=neutral, PublicKeyToken=b03f5f7f11d50a3a, processorArchitecture=MSIL">
-          <Private>False</Private>
-        </Reference>
-        <Reference Include="Microsoft.VisualStudio.TestTools.UITest.Extension, Version=10.0.0.0, Culture=neutral, PublicKeyToken=b03f5f7f11d50a3a, processorArchitecture=MSIL">
-          <Private>False</Private>
-        </Reference>
-        <Reference Include="Microsoft.VisualStudio.TestTools.UITesting, Version=10.0.0.0, Culture=neutral, PublicKeyToken=b03f5f7f11d50a3a, processorArchitecture=MSIL">
-          <Private>False</Private>
-        </Reference>
-      </ItemGroup>
-    </When>
-  </Choose>
-  <Import Project="$(VSToolsPath)\TeamTest\Microsoft.TestTools.targets" Condition="Exists('$(VSToolsPath)\TeamTest\Microsoft.TestTools.targets')" />
-  <Import Project="$(MSBuildToolsPath)\Microsoft.CSharp.targets" />
-  <PropertyGroup>
-    <PostBuildEvent>xcopy /Y /S "$(ProjectDir)Modules" "$(TargetDir)"</PostBuildEvent>
-  </PropertyGroup>
-  <!-- To modify your build process, add your task inside one of the targets below and uncomment it. 
-       Other similar extension points exist, see Microsoft.Common.targets.
-  <Target Name="BeforeBuild">
-  </Target>
-  <Target Name="AfterBuild">
-  </Target>
-  -->
+﻿<?xml version="1.0" encoding="utf-8"?>
+<Project ToolsVersion="4.0" DefaultTargets="Build" xmlns="http://schemas.microsoft.com/developer/msbuild/2003">
+  <PropertyGroup>
+    <Configuration Condition=" '$(Configuration)' == '' ">Debug</Configuration>
+    <Platform Condition=" '$(Platform)' == '' ">x86</Platform>
+    <ProjectGuid>{56CBAB0A-1CB3-416B-9F00-D2CE1372191D}</ProjectGuid>
+    <OutputType>Library</OutputType>
+    <AppDesignerFolder>Properties</AppDesignerFolder>
+    <RootNamespace>PowerShellTools.Test</RootNamespace>
+    <AssemblyName>PowerShellTools.Test</AssemblyName>
+    <TargetFrameworkVersion>v4.5</TargetFrameworkVersion>
+    <FileAlignment>512</FileAlignment>
+    <ProjectTypeGuids>{3AC096D0-A1C2-E12C-1390-A8335801FDAB};{FAE04EC0-301F-11D3-BF4B-00C04F79EFBC}</ProjectTypeGuids>
+    <VisualStudioVersion Condition="'$(VisualStudioVersion)' == ''">10.0</VisualStudioVersion>
+    <VSToolsPath Condition="'$(VSToolsPath)' == ''">$(MSBuildExtensionsPath32)\Microsoft\VisualStudio\v$(VisualStudioVersion)</VSToolsPath>
+    <ReferencePath>$(ProgramFiles)\Common Files\microsoft shared\VSTT\$(VisualStudioVersion)\UITestExtensionPackages</ReferencePath>
+    <IsCodedUITest>False</IsCodedUITest>
+    <TestProjectType>UnitTest</TestProjectType>
+  </PropertyGroup>
+  <PropertyGroup Condition="'$(Configuration)|$(Platform)' == 'Debug|x86'">
+    <PlatformTarget>x86</PlatformTarget>
+    <DebugSymbols>true</DebugSymbols>
+    <DebugType>full</DebugType>
+    <Optimize>false</Optimize>
+    <OutputPath>bin\Debug\</OutputPath>
+    <DefineConstants>DEBUG;TRACE</DefineConstants>
+    <ErrorReport>prompt</ErrorReport>
+    <WarningLevel>4</WarningLevel>
+  </PropertyGroup>
+  <PropertyGroup Condition="'$(Configuration)|$(Platform)' == 'Release|x86'">
+    <PlatformTarget>x86</PlatformTarget>
+    <DebugType>pdbonly</DebugType>
+    <Optimize>true</Optimize>
+    <OutputPath>bin\Release\</OutputPath>
+    <DefineConstants>TRACE;DEV11</DefineConstants>
+    <ErrorReport>prompt</ErrorReport>
+    <WarningLevel>4</WarningLevel>
+    <CodeAnalysisRuleSet>MinimumRecommendedRules.ruleset</CodeAnalysisRuleSet>
+  </PropertyGroup>
+  <PropertyGroup>
+    <SignAssembly>true</SignAssembly>
+  </PropertyGroup>
+  <PropertyGroup>
+    <AssemblyOriginatorKeyFile>..\Build\FinalPublicKey.snk</AssemblyOriginatorKeyFile>
+  </PropertyGroup>
+  <ItemGroup>
+    <Reference Include="envdte, Version=8.0.0.0, Culture=neutral, PublicKeyToken=b03f5f7f11d50a3a">
+      <EmbedInteropTypes>False</EmbedInteropTypes>
+    </Reference>
+    <Reference Include="envdte80, Version=8.0.0.0, Culture=neutral, PublicKeyToken=b03f5f7f11d50a3a">
+      <EmbedInteropTypes>False</EmbedInteropTypes>
+    </Reference>
+    <Reference Include="Microsoft.VisualStudio.CoreUtility" />
+    <Reference Include="Microsoft.VisualStudio.Debugger.InteropA" />
+    <Reference Include="Microsoft.VisualStudio.Language.Intellisense" />
+    <Reference Include="Microsoft.VisualStudio.OLE.Interop, Version=7.1.40304.0, Culture=neutral, PublicKeyToken=b03f5f7f11d50a3a" />
+    <Reference Include="Microsoft.VisualStudio.TestPlatform.ObjectModel">
+      <HintPath>$(MSBuildProgramFiles32)\Microsoft Visual Studio $(VisualStudioVersion)\Common7\IDE\CommonExtensions\Microsoft\TestWindow\Microsoft.VisualStudio.TestPlatform.ObjectModel.dll</HintPath>
+    </Reference>
+    <Reference Include="Microsoft.VisualStudio.Text.Data, Version=$(VSTarget).0.0, Culture=neutral, PublicKeyToken=b03f5f7f11d50a3a, processorArchitecture=MSIL" />
+    <Reference Include="Microsoft.VisualStudio.Text.Logic, Version=$(VSTarget).0.0, Culture=neutral, PublicKeyToken=b03f5f7f11d50a3a, processorArchitecture=MSIL" />
+    <Reference Include="Microsoft.VisualStudio.Text.UI, Version=$(VSTarget).0.0, Culture=neutral, PublicKeyToken=b03f5f7f11d50a3a, processorArchitecture=MSIL" />
+    <Reference Include="Microsoft.VisualStudio.Text.UI.Wpf, Version=$(VSTarget).0.0, Culture=neutral, PublicKeyToken=b03f5f7f11d50a3a, processorArchitecture=MSIL" />
+    <Reference Include="Microsoft.VisualStudio.Shell.Immutable.10.0" />
+    <Reference Include="Moq">
+      <HintPath>..\packages\Moq.4.0.10827\lib\NET40\Moq.dll</HintPath>
+    </Reference>
+    <Reference Include="System" />
+    <Reference Include="System.Management.Automation">
+      <SpecificVersion>False</SpecificVersion>
+      <HintPath>..\packages\Powershell\System.Management.Automation.dll</HintPath>
+    </Reference>
+  </ItemGroup>
+  <Choose>
+    <When Condition="('$(VisualStudioVersion)' == '10.0' or '$(VisualStudioVersion)' == '') and '$(TargetFrameworkVersion)' == 'v3.5'">
+      <ItemGroup>
+        <Reference Include="Microsoft.VisualStudio.QualityTools.UnitTestFramework, Version=10.1.0.0, Culture=neutral, PublicKeyToken=b03f5f7f11d50a3a, processorArchitecture=MSIL" />
+      </ItemGroup>
+    </When>
+    <Otherwise>
+      <ItemGroup>
+        <Reference Include="Microsoft.VisualStudio.QualityTools.UnitTestFramework" />
+      </ItemGroup>
+    </Otherwise>
+  </Choose>
+  <ItemGroup>
+    <Compile Include="ClassifierService.Test.cs" />
+    <Compile Include="ErrorTaggerService.Test..cs" />
+    <Compile Include="ExecutionEngineTest.cs" />
+    <Compile Include="IntelliSense\BraceCompletionControllerTest.cs" />
+    <Compile Include="RegionAndBraceMatchingService.Test.cs" />
+    <Compile Include="ScriptDebuggerTest.cs" />
+    <Compile Include="Properties\AssemblyInfo.cs" />
+    <Compile Include="TestAdapter\PesterTestExecutor.Test.cs" />
+    <Compile Include="TestAdapter\PowerShellTestContainerDiscoverer.Test.cs" />
+    <Compile Include="TestAdapter\PowerShellTestDiscoverer.Test.cs" />
+    <Compile Include="TestAdapter\PowerShellTestExecutor.Test.cs" />
+    <Compile Include="TestAdapter\PSateTestExecutor.Test.cs" />
+    <Compile Include="TestExecutionEngine.cs" />
+    <Compile Include="VsxHostTest.cs" />
+  </ItemGroup>
+  <ItemGroup>
+    <ProjectReference Include="..\PowershellTools.Common\PowerShellTools.Common.csproj">
+      <Project>{f62ab73f-fd18-4c6d-967c-5db4cd14b92b}</Project>
+      <Name>PowerShellTools.Common</Name>
+    </ProjectReference>
+    <ProjectReference Include="..\PowershellTools.HostService\PowerShellTools.HostService.csproj">
+      <Project>{c9d4aac3-51d3-4ed9-ab9b-564d4d2d30e8}</Project>
+      <Name>PowerShellTools.HostService</Name>
+    </ProjectReference>
+    <ProjectReference Include="..\PowerShellTools.PublicContract\PowerShellTools.Contracts.csproj">
+      <Project>{103c9af2-f8a5-4bf0-a341-a43147c320aa}</Project>
+      <Name>PowerShellTools.Contracts</Name>
+    </ProjectReference>
+    <ProjectReference Include="..\PowerShellTools.TestAdapter\PowerShellTools.TestAdapter.csproj">
+      <Project>{df4ab4f5-6b06-4aae-aee7-8cab296db5f9}</Project>
+      <Name>PowerShellTools.TestAdapter</Name>
+    </ProjectReference>
+    <ProjectReference Include="..\PowerShellTools\PowerShellTools.csproj">
+      <Project>{456d66a8-e05e-496d-bdce-af24bbc12e0d}</Project>
+      <Name>PowerShellTools</Name>
+    </ProjectReference>
+  </ItemGroup>
+  <ItemGroup>
+    <None Include="..\Build\FinalPublicKey.snk">
+      <Link>FinalPublicKey.snk</Link>
+    </None>
+    <None Include="Modules\Pester-3.3.5\Functions\Assertions\Be.ps1" />
+    <None Include="Modules\Pester-3.3.5\Functions\Assertions\BeGreaterThan.ps1" />
+    <None Include="Modules\Pester-3.3.5\Functions\Assertions\BeLessThan.ps1" />
+    <None Include="Modules\Pester-3.3.5\Functions\Assertions\BeNullOrEmpty.ps1" />
+    <None Include="Modules\Pester-3.3.5\Functions\Assertions\Contain.ps1" />
+    <None Include="Modules\Pester-3.3.5\Functions\Assertions\ContainExactly.ps1" />
+    <None Include="Modules\Pester-3.3.5\Functions\Assertions\Exist.ps1" />
+    <None Include="Modules\Pester-3.3.5\Functions\Assertions\Match.ps1" />
+    <None Include="Modules\Pester-3.3.5\Functions\Assertions\MatchExactly.ps1" />
+    <None Include="Modules\Pester-3.3.5\Functions\Assertions\PesterThrow.ps1" />
+    <None Include="Modules\Pester-3.3.5\Functions\Assertions\Should.ps1" />
+    <None Include="Modules\Pester-3.3.5\Functions\Assertions\Test-Assertion.ps1" />
+    <None Include="Modules\Pester-3.3.5\Functions\Context.ps1" />
+    <None Include="Modules\Pester-3.3.5\Functions\Coverage.ps1" />
+    <None Include="Modules\Pester-3.3.5\Functions\Describe.ps1" />
+    <None Include="Modules\Pester-3.3.5\Functions\In.ps1" />
+    <None Include="Modules\Pester-3.3.5\Functions\InModuleScope.ps1" />
+    <None Include="Modules\Pester-3.3.5\Functions\It.ps1" />
+    <None Include="Modules\Pester-3.3.5\Functions\Mock.ps1" />
+    <None Include="Modules\Pester-3.3.5\Functions\New-Fixture.ps1" />
+    <None Include="Modules\Pester-3.3.5\Functions\PesterState.ps1" />
+    <None Include="Modules\Pester-3.3.5\Functions\SetupTeardown.ps1" />
+    <None Include="Modules\Pester-3.3.5\Functions\TestDrive.ps1" />
+    <None Include="Modules\Pester-3.3.5\Functions\TestResults.ps1" />
+    <None Include="Modules\Pester-3.3.5\Pester.psd1" />
+    <None Include="Modules\Pester-3.3.5\Pester.psm1" />
+    <None Include="Modules\Pester-3.1.1\Functions\Assertions\Be.ps1" />
+    <None Include="Modules\Pester-3.1.1\Functions\Assertions\BeGreaterThan.ps1" />
+    <None Include="Modules\Pester-3.1.1\Functions\Assertions\BeLessThan.ps1" />
+    <None Include="Modules\Pester-3.1.1\Functions\Assertions\BeNullOrEmpty.ps1" />
+    <None Include="Modules\Pester-3.1.1\Functions\Assertions\Contain.ps1" />
+    <None Include="Modules\Pester-3.1.1\Functions\Assertions\ContainExactly.ps1" />
+    <None Include="Modules\Pester-3.1.1\Functions\Assertions\Exist.ps1" />
+    <None Include="Modules\Pester-3.1.1\Functions\Assertions\Match.ps1" />
+    <None Include="Modules\Pester-3.1.1\Functions\Assertions\MatchExactly.ps1" />
+    <None Include="Modules\Pester-3.1.1\Functions\Assertions\PesterThrow.ps1" />
+    <None Include="Modules\Pester-3.1.1\Functions\Assertions\Should.ps1" />
+    <None Include="Modules\Pester-3.1.1\Functions\Assertions\Test-Assertion.ps1" />
+    <None Include="Modules\Pester-3.1.1\Functions\Context.ps1" />
+    <None Include="Modules\Pester-3.1.1\Functions\Coverage.ps1" />
+    <None Include="Modules\Pester-3.1.1\Functions\Describe.ps1" />
+    <None Include="Modules\Pester-3.1.1\Functions\In.ps1" />
+    <None Include="Modules\Pester-3.1.1\Functions\InModuleScope.ps1" />
+    <None Include="Modules\Pester-3.1.1\Functions\It.ps1" />
+    <None Include="Modules\Pester-3.1.1\Functions\Mock.ps1" />
+    <None Include="Modules\Pester-3.1.1\Functions\New-Fixture.ps1" />
+    <None Include="Modules\Pester-3.1.1\Functions\PesterState.ps1" />
+    <None Include="Modules\Pester-3.1.1\Functions\SetupTeardown.ps1" />
+    <None Include="Modules\Pester-3.1.1\Functions\TestDrive.ps1" />
+    <None Include="Modules\Pester-3.1.1\Functions\TestResults.ps1" />
+    <None Include="Modules\Pester-3.1.1\Pester.psd1" />
+    <None Include="Modules\Pester-3.1.1\Pester.psm1" />
+    <None Include="Modules\PSate\.gitignore" />
+    <None Include="Modules\PSate\Build.ps1" />
+    <None Include="Modules\PSate\Build.psake.ps1" />
+    <None Include="Modules\PSate\init.ps1" />
+    <None Include="Modules\PSate\LICENSE" />
+    <None Include="Modules\PSate\PSate.nuspec" />
+    <None Include="Modules\PSate\PSate.psm1" />
+    <None Include="Modules\PSate\README.md" />
+    <None Include="packages.config" />
+    <None Include="Pretty.ps1">
+      <CopyToOutputDirectory>Always</CopyToOutputDirectory>
+    </None>
+    <None Include="TestFile.ps1">
+      <CopyToOutputDirectory>PreserveNewest</CopyToOutputDirectory>
+    </None>
+    <None Include="TestFile1.ps1">
+      <CopyToOutputDirectory>PreserveNewest</CopyToOutputDirectory>
+    </None>
+    <None Include="Ugly.ps1">
+      <CopyToOutputDirectory>Always</CopyToOutputDirectory>
+    </None>
+  </ItemGroup>
+  <Choose>
+    <When Condition="'$(VisualStudioVersion)' == '10.0' And '$(IsCodedUITest)' == 'True'">
+      <ItemGroup>
+        <Reference Include="Microsoft.VisualStudio.QualityTools.CodedUITestFramework, Version=10.0.0.0, Culture=neutral, PublicKeyToken=b03f5f7f11d50a3a, processorArchitecture=MSIL">
+          <Private>False</Private>
+        </Reference>
+        <Reference Include="Microsoft.VisualStudio.TestTools.UITest.Common, Version=10.0.0.0, Culture=neutral, PublicKeyToken=b03f5f7f11d50a3a, processorArchitecture=MSIL">
+          <Private>False</Private>
+        </Reference>
+        <Reference Include="Microsoft.VisualStudio.TestTools.UITest.Extension, Version=10.0.0.0, Culture=neutral, PublicKeyToken=b03f5f7f11d50a3a, processorArchitecture=MSIL">
+          <Private>False</Private>
+        </Reference>
+        <Reference Include="Microsoft.VisualStudio.TestTools.UITesting, Version=10.0.0.0, Culture=neutral, PublicKeyToken=b03f5f7f11d50a3a, processorArchitecture=MSIL">
+          <Private>False</Private>
+        </Reference>
+      </ItemGroup>
+    </When>
+  </Choose>
+  <Import Project="$(VSToolsPath)\TeamTest\Microsoft.TestTools.targets" Condition="Exists('$(VSToolsPath)\TeamTest\Microsoft.TestTools.targets')" />
+  <Import Project="$(MSBuildToolsPath)\Microsoft.CSharp.targets" />
+  <PropertyGroup>
+    <PostBuildEvent>xcopy /Y /S "$(ProjectDir)Modules" "$(TargetDir)"</PostBuildEvent>
+  </PropertyGroup>
+  <!-- To modify your build process, add your task inside one of the targets below and uncomment it. 
+       Other similar extension points exist, see Microsoft.Common.targets.
+  <Target Name="BeforeBuild">
+  </Target>
+  <Target Name="AfterBuild">
+  </Target>
+  -->
 </Project>